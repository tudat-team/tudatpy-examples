--- conflicted
+++ resolved
@@ -52,9 +52,5 @@
 */jupyter-lab.log
 jupyter-lab.log
 
-<<<<<<< HEAD
-# Data files
-=======
 **/*.pkl
->>>>>>> 8e116c7e
 *.dat