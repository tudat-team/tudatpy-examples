--- conflicted
+++ resolved
@@ -585,7 +585,6 @@
     "def define_integrator_settings():\n",
     "    initial_time_step = 0.25\n",
     "    minimum_time_step = 1e-4\n",
-<<<<<<< HEAD
     "    maximum_time_step = 10\n",
     "    tolerance = 1e-14\n",
     "\n",
@@ -593,10 +592,6 @@
     "    validation_settings = propagation_setup.integrator.step_size_validation(minimum_time_step, maximum_time_step, minimum_step_size_handling = propagation_setup.integrator.MinimumIntegrationTimeStepHandling.set_to_minimum_step_every_time_warning)\n",
     "\n",
     "    return propagation_setup.integrator.runge_kutta_variable_step(\n",
-=======
-    "    maximum_time_step = 100\n",
-    "    return propagation_setup.integrator.runge_kutta_variable_step_size(\n",
->>>>>>> ebc3588b
     "        initial_time_step,\n",
     "        propagation_setup.integrator.rkf_78,\n",
     "        minimum_time_step,\n",
@@ -777,19 +772,7 @@
     "# Define bodies that are propagated\n",
     "bodies_to_propagate = [\"Section 2\"]\n",
     "\n",
-<<<<<<< HEAD
-=======
-    "Also, this section has a dry mass of 38.25kg, meaning that 46.75kg of propellant can be used."
-   ]
-  },
-  {
-   "cell_type": "code",
-   "execution_count": 29,
-   "id": "162e7374",
-   "metadata": {},
-   "outputs": [],
-   "source": [
->>>>>>> ebc3588b
+
     "# Define the acceleration models for the second rocket section\n",
     "acceleration_models = create_section_accelerations(\"Section 2\")"
    ]
@@ -805,11 +788,8 @@
   },
   {
    "cell_type": "code",
-<<<<<<< HEAD
    "execution_count": 18,
-=======
-   "execution_count": 30,
->>>>>>> ebc3588b
+
    "id": "32a83c1a",
    "metadata": {},
    "outputs": [],
@@ -828,16 +808,12 @@
   },
   {
    "cell_type": "code",
-<<<<<<< HEAD
    "execution_count": 19,
-=======
-   "execution_count": 31,
->>>>>>> ebc3588b
+
    "id": "b6337cdd",
    "metadata": {},
    "outputs": [],
    "source": [
-<<<<<<< HEAD
     "integrator_settings = define_integrator_settings()\n",
     "\n",
     "surface_impact_termination_settings = (\n",
@@ -855,9 +831,6 @@
     "        fulfill_single_condition=True,\n",
     "    )\n",
     ")"
-=======
-    "integrator_settings = define_integrator_settings()"
->>>>>>> ebc3588b
    ]
   },
   {
@@ -874,11 +847,7 @@
   },
   {
    "cell_type": "code",
-<<<<<<< HEAD
    "execution_count": 20,
-=======
-   "execution_count": 32,
->>>>>>> ebc3588b
    "id": "b4bd7a43",
    "metadata": {},
    "outputs": [],
@@ -902,11 +871,7 @@
   },
   {
    "cell_type": "code",
-<<<<<<< HEAD
    "execution_count": 21,
-=======
-   "execution_count": 33,
->>>>>>> ebc3588b
    "id": "4b521537",
    "metadata": {},
    "outputs": [
@@ -914,12 +879,9 @@
      "name": "stderr",
      "output_type": "stream",
      "text": [
-<<<<<<< HEAD
       "Warning in step-size control, minimum step size 0.000100 is higher than required time step 0.000076, minimum step will be used.\n"
-=======
       "Error in step-size control, minimum step size 0.000100 is higher than required time step 0.000091\n",
       "Error, propagation terminated at t=982325135.921466, returning propagation data up to current time.\n"
->>>>>>> ebc3588b
      ]
     }
    ],
@@ -954,11 +916,7 @@
   },
   {
    "cell_type": "code",
-<<<<<<< HEAD
    "execution_count": 22,
-=======
-   "execution_count": 34,
->>>>>>> ebc3588b
    "id": "0542dad6",
    "metadata": {},
    "outputs": [],
@@ -977,11 +935,7 @@
   },
   {
    "cell_type": "code",
-<<<<<<< HEAD
    "execution_count": 23,
-=======
-   "execution_count": 35,
->>>>>>> ebc3588b
    "id": "16c25ce2",
    "metadata": {},
    "outputs": [],
@@ -1012,11 +966,7 @@
   },
   {
    "cell_type": "code",
-<<<<<<< HEAD
    "execution_count": 24,
-=======
-   "execution_count": 36,
->>>>>>> ebc3588b
    "id": "83b0cced",
    "metadata": {
     "tags": [
@@ -1028,7 +978,6 @@
      "name": "stdout",
      "output_type": "stream",
      "text": [
-<<<<<<< HEAD
       "Stage separation occurred after 7.62 minutes.\n"
      ]
     },
@@ -1041,21 +990,6 @@
      },
      "metadata": {},
      "output_type": "display_data"
-=======
-      "Stage separation occured after 3.91 minutes.\n"
-     ]
-    },
-    {
-     "ename": "IndexError",
-     "evalue": "index 0 is out of bounds for axis 0 with size 0",
-     "output_type": "error",
-     "traceback": [
-      "\u001b[0;31m---------------------------------------------------------------------------\u001b[0m",
-      "\u001b[0;31mIndexError\u001b[0m                                Traceback (most recent call last)",
-      "Cell \u001b[0;32mIn[36], line 4\u001b[0m\n\u001b[1;32m      1\u001b[0m \u001b[38;5;28mprint\u001b[39m(\u001b[38;5;124m\"\u001b[39m\u001b[38;5;124mStage separation occured after \u001b[39m\u001b[38;5;132;01m%.2f\u001b[39;00m\u001b[38;5;124m minutes.\u001b[39m\u001b[38;5;124m\"\u001b[39m \u001b[38;5;241m%\u001b[39m ((final_epoch_section_1\u001b[38;5;241m-\u001b[39mtimes[\u001b[38;5;241m0\u001b[39m])\u001b[38;5;241m/\u001b[39m\u001b[38;5;241m60\u001b[39m))\n\u001b[1;32m      3\u001b[0m \u001b[38;5;66;03m# Compute the index at which the time since launch gets above 10 minutes\u001b[39;00m\n\u001b[0;32m----> 4\u001b[0m idx_crop \u001b[38;5;241m=\u001b[39m np\u001b[38;5;241m.\u001b[39mwhere(times_since_launch\u001b[38;5;241m/\u001b[39m\u001b[38;5;241m60\u001b[39m \u001b[38;5;241m>\u001b[39m\u001b[38;5;241m=\u001b[39m \u001b[38;5;241m10\u001b[39m)[\u001b[38;5;241m0\u001b[39m][\u001b[38;5;241m0\u001b[39m]\n\u001b[1;32m      6\u001b[0m \u001b[38;5;66;03m# Create a figure with 5 subplots: a grid of 2x2, then one horizontal one at the bottom\u001b[39;00m\n\u001b[1;32m      7\u001b[0m fig \u001b[38;5;241m=\u001b[39m plt\u001b[38;5;241m.\u001b[39mfigure(figsize\u001b[38;5;241m=\u001b[39m(\u001b[38;5;241m9\u001b[39m, \u001b[38;5;241m11\u001b[39m))\n",
-      "\u001b[0;31mIndexError\u001b[0m: index 0 is out of bounds for axis 0 with size 0"
-     ]
->>>>>>> ebc3588b
     }
    ],
    "source": [
@@ -1112,12 +1046,9 @@
     "ax5.grid()\n",
     "ax5.set_xlabel(\"Time since launch [min]\")\n",
     "ax5.set_ylabel(\"Acceleration [m/s$^2$]\")\n",
-<<<<<<< HEAD
     "# ax5.set_yscale(\"log\") # (uncomment this to see the distinction between the accelerations more clearly)\n",
     "ax5.axvline(stage_separation_epoch_mins, color=\"red\", linestyle=\"--\")\n",
-=======
-    "#ax5.set_yscale(\"log\") # (uncomment this to see the distinction between the accelerations more clearly)\n",
->>>>>>> ebc3588b
+
     "ax5.legend()\n",
     "\n",
     "# Save some space using a tight layout, and show the figure\n",
@@ -1140,13 +1071,8 @@
     "The second plot on the top right clearly shows that the rocket gains considerable speed in the first seconds, when the first stage fires. At first stage burnout, the velocity starts decreasing. This is because we lose velocity for altitude, until we reach apoapsis. At apoapsis, the second stage ignites, and the velocity increases considerably again. Afterwards, we see oscillations between around 3.4 and 2.7 km/s, showing that our vehicle is at orbital velocity around Mars.\n",
     "\n",
     "#### Rocket mass over time\n",
-<<<<<<< HEAD
     "The thrust plot in the middle left shows the mass of our rocket over time in its first 10 minutes. We can clearly identify the two moments where the rocket burns propellant, indicated by the two sections where the mass linearly decreases, from 0min to 2min, and from 8min to 9min. During the burns, since the rocket has a thrust magnitude that is 1.75 times higher in the first 15 seconds, it also looses propellant 1.75 times faster. This can be seen by the higher mass rate at the beginning of the ignition of both stages.\n",
     "Finally, we can see at around 8min that the two stages separate, because our rocket mass instantaneously changes from 185kg to 85kg.\n",
-=======
-    "The thrist plot in the middle left shows the mass of our rocket over time in its first 10 minutes. We can clearly identify the two moments where the rocket burns propellant, indicated by the two sections where the mass linearly decreases, from 0min to 2min, and from 9min to 10min. During the burns, since the rocket has a thrust magnitude that is 1.75 times higher in the first 15 seconds, it also looses propellant 1.75 times faster. This can be seen by the higher mass rate at the beginning of the ignition of both stages.\n",
-    "Finally, we can see at around 9min that the two stages separate, because our rocket mass instantaneously changes from 185kg to 85kg.\n",
->>>>>>> ebc3588b
     "\n",
     "#### Dynamic pressure over time\n",
     "The fourth plot, in the middle right, shows the dynamic pressure over time in front of our rocket. While the model used to compute it is rather simplistic, it still gives a good indication as when max-q (moment of maximum dynamic pressure) is reached, and of its magnitude. This maximum dynamic pressure may be lower than expected, since we are flying on Mars and not the Earth.\n",
