--- conflicted
+++ resolved
@@ -492,10 +492,6 @@
     "    return [\n",
     "        propagation_setup.dependent_variable.altitude( section_name, \"Mars\" ),\n",
     "        propagation_setup.dependent_variable.airspeed( section_name, \"Mars\" ),\n",
-<<<<<<< HEAD
-    "        propagation_setup.dependent_variable.dynamic_pressure( section_name ),\n",
-=======
->>>>>>> a3262927
     "        propagation_setup.dependent_variable.body_mass( section_name ),\n",
     "        propagation_setup.dependent_variable.total_acceleration_norm( section_name ),\n",
     "        propagation_setup.dependent_variable.single_acceleration_norm(\n",
@@ -684,11 +680,7 @@
      "name": "stderr",
      "output_type": "stream",
      "text": [
-<<<<<<< HEAD
-      "Minimum step size exceeded.\n",
-=======
       "Error in step-size control, minimum step size 0.000100 is higher than required time step 0.000097\n",
->>>>>>> a3262927
       "Error, propagation terminated at t=982325034.782465, returning propagation data up to current time.\n"
      ]
     }
@@ -877,13 +869,8 @@
      "name": "stderr",
      "output_type": "stream",
      "text": [
-<<<<<<< HEAD
-      "Minimum step size exceeded.\n",
-      "Error, propagation terminated at t=982325135.921483, returning propagation data up to current time.\n"
-=======
       "Error in step-size control, minimum step size 0.000100 is higher than required time step 0.000091\n",
       "Error, propagation terminated at t=982325135.921466, returning propagation data up to current time.\n"
->>>>>>> a3262927
      ]
     }
    ],
@@ -1002,11 +989,7 @@
      "traceback": [
       "\u001b[0;31m---------------------------------------------------------------------------\u001b[0m",
       "\u001b[0;31mIndexError\u001b[0m                                Traceback (most recent call last)",
-<<<<<<< HEAD
-      "Cell \u001b[0;32mIn[25], line 4\u001b[0m\n\u001b[1;32m      1\u001b[0m \u001b[38;5;28mprint\u001b[39m(\u001b[38;5;124m\"\u001b[39m\u001b[38;5;124mStage separation occured after \u001b[39m\u001b[38;5;132;01m%.2f\u001b[39;00m\u001b[38;5;124m minutes.\u001b[39m\u001b[38;5;124m\"\u001b[39m \u001b[38;5;241m%\u001b[39m ((final_epoch_section_1\u001b[38;5;241m-\u001b[39mtimes[\u001b[38;5;241m0\u001b[39m])\u001b[38;5;241m/\u001b[39m\u001b[38;5;241m60\u001b[39m))\n\u001b[1;32m      3\u001b[0m \u001b[38;5;66;03m# Compute the index at which the time since launch gets above 10 minutes\u001b[39;00m\n\u001b[0;32m----> 4\u001b[0m idx_crop \u001b[38;5;241m=\u001b[39m \u001b[43mnp\u001b[49m\u001b[38;5;241;43m.\u001b[39;49m\u001b[43mwhere\u001b[49m\u001b[43m(\u001b[49m\u001b[43mtimes_since_launch\u001b[49m\u001b[38;5;241;43m/\u001b[39;49m\u001b[38;5;241;43m60\u001b[39;49m\u001b[43m \u001b[49m\u001b[38;5;241;43m>\u001b[39;49m\u001b[38;5;241;43m=\u001b[39;49m\u001b[43m \u001b[49m\u001b[38;5;241;43m10\u001b[39;49m\u001b[43m)\u001b[49m\u001b[43m[\u001b[49m\u001b[38;5;241;43m0\u001b[39;49m\u001b[43m]\u001b[49m\u001b[43m[\u001b[49m\u001b[38;5;241;43m0\u001b[39;49m\u001b[43m]\u001b[49m\n\u001b[1;32m      6\u001b[0m \u001b[38;5;66;03m# Create a figure with 5 subplots: a grid of 2x2, then one horizontal one at the bottom\u001b[39;00m\n\u001b[1;32m      7\u001b[0m fig \u001b[38;5;241m=\u001b[39m plt\u001b[38;5;241m.\u001b[39mfigure(figsize\u001b[38;5;241m=\u001b[39m(\u001b[38;5;241m9\u001b[39m, \u001b[38;5;241m11\u001b[39m))\n",
-=======
       "Cell \u001b[0;32mIn[35], line 4\u001b[0m\n\u001b[1;32m      1\u001b[0m \u001b[38;5;28mprint\u001b[39m(\u001b[38;5;124m\"\u001b[39m\u001b[38;5;124mStage separation occured after \u001b[39m\u001b[38;5;132;01m%.2f\u001b[39;00m\u001b[38;5;124m minutes.\u001b[39m\u001b[38;5;124m\"\u001b[39m \u001b[38;5;241m%\u001b[39m ((final_epoch_section_1\u001b[38;5;241m-\u001b[39mtimes[\u001b[38;5;241m0\u001b[39m])\u001b[38;5;241m/\u001b[39m\u001b[38;5;241m60\u001b[39m))\n\u001b[1;32m      3\u001b[0m \u001b[38;5;66;03m# Compute the index at which the time since launch gets above 10 minutes\u001b[39;00m\n\u001b[0;32m----> 4\u001b[0m idx_crop \u001b[38;5;241m=\u001b[39m np\u001b[38;5;241m.\u001b[39mwhere(times_since_launch\u001b[38;5;241m/\u001b[39m\u001b[38;5;241m60\u001b[39m \u001b[38;5;241m>\u001b[39m\u001b[38;5;241m=\u001b[39m \u001b[38;5;241m10\u001b[39m)[\u001b[38;5;241m0\u001b[39m][\u001b[38;5;241m0\u001b[39m]\n\u001b[1;32m      6\u001b[0m \u001b[38;5;66;03m# Create a figure with 5 subplots: a grid of 2x2, then one horizontal one at the bottom\u001b[39;00m\n\u001b[1;32m      7\u001b[0m fig \u001b[38;5;241m=\u001b[39m plt\u001b[38;5;241m.\u001b[39mfigure(figsize\u001b[38;5;241m=\u001b[39m(\u001b[38;5;241m9\u001b[39m, \u001b[38;5;241m11\u001b[39m))\n",
->>>>>>> a3262927
       "\u001b[0;31mIndexError\u001b[0m: index 0 is out of bounds for axis 0 with size 0"
      ]
     }
@@ -1126,11 +1109,7 @@
    "name": "python",
    "nbconvert_exporter": "python",
    "pygments_lexer": "ipython3",
-<<<<<<< HEAD
-   "version": "3.11.9"
-=======
    "version": "3.11.10"
->>>>>>> a3262927
   }
  },
  "nbformat": 4,
