--- conflicted
+++ resolved
@@ -807,12 +807,7 @@
 
 # That's it for this tutorial! The final estimation result is quite close to spice at times, but there is clearly plenty of room for improvement in both the dynamical model and the estimation settings. Consider for example adding weights and biases on observations and links as well as improved integrator settings and perturbations. 
 # 
-<<<<<<< HEAD
 # Consider checking out (https://docs.tudat.space/en/latest/_src_getting_started/_src_examples/notebooks/estimation/improved_estimation_with_mpc.html), an expanded example the compares the use of star catalog corrections, observation weights and satellite observations to see how these features change the estimation result.
 # 
 # Consider rerunning the script for some other object by changing the `target_mpc_code` variable and seeing how the results change.
-# 
-
-=======
-# Consider rerunning the script for some other object by changing the `target_mpc_code` variable and seeing how the results change.
->>>>>>> 7b0a8d35
+# 