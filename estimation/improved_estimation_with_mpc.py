"""
# Improved state estimation with MPC
Copyright (c) 2010-2024, Delft University of Technology. All rights reserved. This file is part of the Tudat. Redistribution and use in source and binary forms, with or without modification, are permitted exclusively under the terms of the Modified BSD license. You should have received a copy of the license with this file. If not, please visit: http://tudat.tudelft.nl/LICENSE.

## Objectives
This example extends the previous [Initial state estimation with Minor Planet Center Observations](estimation_with_mpc.ipynb). In an attempt to improve the results from the previous example, we introduce and compare the effects of including satellite data, star catalog corrections, observation weighting and more expansive acceleration models. It essential to be familiar with the previous example as many concepts will be reused here without explanation.

As in the previous example we will estimate the initial state of [433 Eros](https://en.wikipedia.org/wiki/433_Eros). In addition to observation data from MPC and metadata from SBDB, we now also use ephemeris data from JPL Horizons to retrieve position data for observing space telescopes, additional perturbing bodies and as a method of comparison. This is accomplished using Tudat's HorizonsQuery Interface.
"""

"""
## Import statements
"""


# Tudat imports for propagation and estimation
from tudatpy.interface import spice
<<<<<<< HEAD
from tudatpy.dynamics import environment_setup, parameters_setup, parameters, propagation, propagation_setup
from tudatpy import estimation
from tudatpy.estimation import observable_models_setup,observable_models, observations_setup, observations, estimation_analysis
=======
from tudatpy import dynamics
from tudatpy.dynamics import environment, environment_setup
from tudatpy.dynamics import propagation_setup, parameters_setup, simulator
from tudatpy import estimation
from tudatpy.estimation import (
    observable_models_setup,
    observable_models,
    observations_setup,
    observations,
    estimation_analysis,
)
>>>>>>> 376a5ca9
from tudatpy.constants import GRAVITATIONAL_CONSTANT
from tudatpy.astro.frame_conversion import inertial_to_rsw_rotation_matrix
from tudatpy.astro.time_representation import DateTime
from tudatpy.astro import element_conversion

# import MPC, SBDB and Horizons interface
from tudatpy.data.mpc import BatchMPC
from tudatpy.data.horizons import HorizonsQuery
from tudatpy.data.sbdb import SBDBquery


# other useful modules
import numpy as np
import datetime
import pandas as pd

import matplotlib.pyplot as plt
import matplotlib.cm as cm
from tudatpy.astro import time_representation
from tudatpy.astro.time_representation import DateTime
from astropy.table import Table

# SPICE KERNELS
spice.load_standard_kernels()


"""
## Preparing the environment and observations
"""

"""
### Setting the input constants
Let's setup some constants that are used throughout the tutorial. The MPC code for Eros is 433. We also set a start and end date for our observations, the number of iterations for our estimation, a timestep for our integrator and a 1 month buffer to avoid interpolation errors in our analysis.

We use a spice kernel to get a guess for our initial state and to check our estimation afterwards. The default spice kernel `codes_300ast_20100725.bsp` contains many popular asteroids, however they are not all identified by name (433 Eros is `"Eros"` but 16 Psyche is `"2000016"` etc.). To ensure this example works dynamically, for any single MPC code as input we use the SDBD to retrieve the name and SPK-ID used for the spice kernel.

For our frame origin we use the Solar System Barycentre. The data from MPC is presented in the J2000 reference frame, currently BatchMPC does not support conversion to other reference frames and as such we match it in our environment. 

For this extended example, a longer observation period of 9 years is used.
"""

"""
Direct inputs:
"""


target_mpc_code = "433"

observations_start = datetime.datetime(2015, 1, 1)
observations_end = datetime.datetime(2024, 1, 1)

# number of iterations for our estimation
number_of_pod_iterations = 6

# timestep of 24 hours for our estimation
timestep_global = 24 * 3600.0

# 2 month time buffer used to avoid interpolation errors:
time_buffer = 2 * 31 * 86400.0

# define the frame origin and orientation.
global_frame_origin = "SSB"
global_frame_orientation = "J2000"


"""
Derived inputs:
"""


target_sbdb = SBDBquery(target_mpc_code)

mpc_codes = [target_mpc_code]  # the BatchMPC interface requires a list.
target_spkid = target_sbdb.codes_300_spkid  # the ID used by the
target_name = target_sbdb.shortname  # the ID used by the

print(f"SPK ID for {target_name} is: {target_spkid}")


"""
### Eros Ephemeris Uncertainty

Additionally, we will retrieve the published ephemeris uncertainty from JPL Horizons.
At the moment, this is not directly supported through Tudat interfaces, but will be added in a future release.
In this case, the ephemeris uncertainty of Eros has been downloaded manually and is provided in the [data/Eros-Ephemeris-Uncertainty.ecsv](data/Eros-Ephemeris-Uncertainty.ecsv) file, using the code in the following `astroquery` PR: https://github.com/astropy/astroquery/pull/3273
"""

uncertainty_file_path = "data/Eros-Ephemeris-Uncertainty.ecsv"
ephemeris_uncertainty_table = Table.read(uncertainty_file_path)

print(", ".join(ephemeris_uncertainty_table.colnames))


"""
As the data provided by JPL is not in SI units, we will first convert it to units compatible with Tudat.
"""

ephemeris_uncertainty_table["ephemeris_time"] = [DateTime.from_julian_day(jd) for jd in ephemeris_uncertainty_table["datetime_jd"]]

for col in ephemeris_uncertainty_table.colnames:
    if col in ["ephemeris_time", "datetime_jd", "datetime_str", "targetname", "H", "G"]:
        continue
    ephemeris_uncertainty_table[col] = ephemeris_uncertainty_table[col].quantity.si


"""
### Combinations and additional body setup
There are various ways to change our estimation. We can create a system of setups to compare those various options and to facilitate comparison. Throughout the example, the following options are considered:

- [`accel_levels`] Different acceleration settings, for this example, 3 options are created in increasing order of realism

    - LVL 1 - Only point-mass gravity for the sun and the 8 mayor planets as well as Schwarzschild relativistic correction for the sun.
    - LVL 2 - LVL 1 + point-mass gravity for the mayor moons of Jupiter, Saturn, Earth and Mars.
    - LVL 3 - LVL 2 + SHG for the Earth and point-mass gravity for Triton, Titania, Pluto, the mayor Near Earth Asteroids (NEA) and largest Main Body Asteroids (MBA). These additional bodies are retrieved through the JPL Horizons interface.

- [`use_sat_data`] Observations by space telescope WISE
- [`use_catalog_cor`] Star catalog corrections as described in "Star catalog position and proper motion corrections in asteroid astrometry II: The Gaia era" by Eggl et al.
- [`use_weighting`] Estimation weights as described in "Statistical analysis of astrometric errors for the most productive asteroid surveys" by Veres et al.

A function, `perform_estimation`, is be created below which will perform the estimation based on these settings. The settings are described by a series of lists below, with a list of setup names to describe them.

The acceleration model is expected to have the most effect on the simulation. For the first round of comparison, only the acceleration models will be changed with the remainder all set to False. Three setups are constructed below. We also define constants to later set up satellite data.
"""


setup_names = ["LVL1 Accelerations", "LVL2 Accelerations", "LVL3 Accelerations"]

accel_levels = [1, 2, 3]
use_sat_data = [False, False, False]
use_catalog_cor = [False, False, False]
use_weighting = [False, False, False]

satellites_names = ["WISE"]
satellites_MPC_codes = ["C51"]  # C51 is the observatory code MPC uses for WISE
satellites_Horizons_codes = [
    "-163"
]  # -163 is the query ID for WISE in Horizons see explanation below.


# Consider trying out different combinations of satellites.
# Note that you must change the dates to use TESS as it launched in April 2018
# satellites_names = ["WISE", "TESS"]
# satellites_MPC_codes = ["C51", "C57"]
# satellites_Horizons_codes = ["-163", "-95"]


"""
For LVL3 accelerations, the point-mass gravitational acceleration of Pluto, Triton and Titania are added using JPL Horizons. Horizons only provides an ephemeris, the masses are retrieved and added manually. Note that JPL Horizons has a unique querying scheme in which Pluto is best accessed using the ID 999. The API documentation for the `HorizonsQuery()` class provides an extensive but not exhaustive explanation of these IDs. For now it is sufficient to understand that mayor bodies such as Earth are denoted `399` (3rd mayor body), Asteroids/Minor bodies are denoted with a semicolon like `433;` for Eros (MPC code + ;), and satellites are denote with a minus sign like `-163` for WISE.

JPL Horizons will also be used to retrieve the ephemeris for mayor NEA and MBA. Again their masses will be added through other means, in this case we use [SiMDA](https://astro.kretlow.de/simda/), which is an archive of published mass and diameter estimates for minor bodies. 

All NEAs from the archive are retrieved, as well as all MBA with a mass greater than 1e20 kg. Consider altering this filter to see the effects.
"""


lvl3_extra_bodies = ["999", "Triton", "Titania"]  # here 999 is Pluto in JPL Horizons
lvl3_extra_bodies_masses = [1.3025e22, 2.1389e22, 3.4550e21]



file = "SiMDA_240512.csv"

min_asteroid_mass = 1e20  # kg
target_int = int(target_mpc_code)

simda = (
    pd.read_csv(file)
    .iloc[18:]  # the first 18 rows contain comets, which are omitted
    .assign(NUM=lambda x: np.int32(x.NUM))
    .query(
        "DYN == 'NEA' | (DYN == 'MBA' & MASS > @min_asteroid_mass)"
    )  # filter relevant bodies
    .query("NUM != @target_int")  # remove 433 Eros, which is also a NEA
    .query(
        "NUM != [1, 4]"
    )  # remove Ceres and Vesta which are retrieved through spice kernels
    .loc[:, ["NUM", "DESIGNATION", "DIAM", "DYN", "MASS"]]
)

lvl3_asteroids = simda.NUM.to_list()
lvl3_asteroids_masses = simda.MASS.to_list()

print(f"Number of additional bodies from SiMDA: {len(simda)}")

simda


"""
### Retrieving the observations
As in the previous example, we retrieve observation data using BatchMPC and the initial position using spice. 

In the previous example, a random offset was added to the position and velocity of the initial position. To enable better comparison, this random offset has been omitted for this example:

"""


batch = BatchMPC()
batch.get_observations(mpc_codes)
batch.filter(
    epoch_start=observations_start,
    epoch_end=observations_end,
)

# Retrieve the first and final observation epochs and add the buffer
epoch_start_nobuffer = DateTime.from_epoch(batch.epoch_start)
epoch_end_nobuffer =  DateTime.from_epoch(batch.epoch_end)

print(f"Epoch Start (no buffer): {epoch_start_nobuffer.to_epoch()}")
print(f"Epoch End (no buffer): {epoch_end_nobuffer.to_epoch()}")

# This samples the cartesian state at 500 points over the observation time:
times_get_eph = np.linspace(epoch_start_nobuffer.to_epoch(), epoch_end_nobuffer.to_epoch(), 500)

epoch_start_buffer = epoch_start_nobuffer.to_epoch() - time_buffer
epoch_end_buffer = epoch_end_nobuffer.to_epoch() + time_buffer

print(f"Epoch Start (buffer): {epoch_start_buffer}")
print(f"Epoch End (buffer): {epoch_end_buffer}")

initial_guess = spice.get_body_cartesian_state_at_epoch(
    target_spkid,
    global_frame_origin,
    global_frame_orientation,
    "NONE",
    epoch_start_buffer,
)

print("Summary of space telescopes in batch:")
print(batch.observatories_table(only_space_telescopes=True))

"""
### Retrieving satellite and astroid ephemerides from JPL Horizons
Below we retrieve and store satellite and asteroid ephemerides from JPL Horizons. The HorizonsQuery class included with Tudat's data module provides quick access to ephemeris data for many objects in our solar system. For this example, we provide a start and end date based on the buffered first and last observation dates. We then request the state of the target object at every timestep, centered at our global frame origin and with our global frame orientation. The `.create_ephemeris_tabulated()` method then creates an ephemeris in Tudat format which is then stored for later use.

Tudat uses interpolation to generate an ephemeris model from the tabulated positions and velocities retrieved from JPL Horizons. To speed up the process, we increase the timestep to 5x24 hours. For the satellites we keep the original timestep as their fast dynamics (Geocentric orbits), would yield inaccurate interpolations.
"""


timestep_horizons = timestep_global * 5

# Ephemeris for satellite(s)
sat_ephemeris = {}
for code, name in zip(satellites_Horizons_codes, satellites_names):
    query = HorizonsQuery(
        query_id=code,
        location=f"@{global_frame_origin}",
        epoch_start=epoch_start_buffer,
        epoch_end=epoch_end_buffer,
        epoch_step=f"{int(timestep_global/60)}m",  # Horizons does not permit a stepsize in seconds
        extended_query=True,  # extended query allows for more data to be retrieved.
    )

    sat_ephemeris[name] = query.create_ephemeris_tabulated(
        frame_origin=global_frame_origin,
        frame_orientation=global_frame_orientation,
    )

# Ephemeris for asteroids
ast_ephemeris = {}
for code in lvl3_asteroids:
    query = HorizonsQuery(
        query_id=f"{code};",
        location=f"@{global_frame_origin}",
        epoch_start=epoch_start_buffer - 12 * 31 * 86400,
        epoch_end=epoch_end_buffer + 12 * 31 * 86400,
        epoch_step=f"{int(timestep_horizons/60)}m",
        extended_query=True,
    )

    ast_ephemeris[code] = query.create_ephemeris_tabulated(
        frame_origin=global_frame_origin,
        frame_orientation=global_frame_orientation,
    )

# Ephemeris for Pluto, Triton and Titania
other_ephemeris = {}
for code in lvl3_extra_bodies:
    query = HorizonsQuery(
        query_id=f"{code}",
        location=f"@{global_frame_origin}",
        epoch_start=epoch_start_buffer - 12 * 31 * 86400,
        epoch_end=epoch_end_buffer + 12 * 31 * 86400,
        epoch_step=f"{int(timestep_horizons/60)}m",
        extended_query=True,
    )

    other_ephemeris[code] = query.create_ephemeris_tabulated(
        frame_origin=global_frame_origin,
        frame_orientation=global_frame_orientation,
    )


"""
### Set up the environment
As in the previous example, we use `get_default_body_settings()` to retrieve body settings for the main bodies from SPICE. Additional bodies are added using the `add_empty_settings()` method, which then gets ammended with our ephemerides retrieved previously. For the additional perturbing bodies, we add a central point mass gravity field, which takes a gravitational parameter, here calculated from the masses obtained from simda and elsewhere. We use the same body settings for every setup in this example, altering the effects by means of differing acceleration settings.

We again also retrieve the bodies to propagate and central bodies required for our integrator.
"""


# List of bodies to be retrieved through SPICE.
bodies_SPICE = [
    "Sun",
    "Mercury",
    "Venus",
    "Earth",
    "Moon",
    "Mars",
    "Phobos",
    "Deimos",
    "Ceres",
    "Vesta",
    "Jupiter",
    "Io",
    "Europa",
    "Ganymede",
    "Callisto",
    "Saturn",
    "Titan",
    "Rhea",
    "Iapetus",
    "Dione",
    "Tethys",
    "Enceladus",
    "Mimas",
    "Uranus",
    "Neptune",
]


# Create system of bodies through SPICE
body_settings = environment_setup.get_default_body_settings(
    bodies_SPICE, global_frame_origin, global_frame_orientation
)

# Add satellite(s) and their ephemerides to body settings
for name in satellites_names:
    body_settings.add_empty_settings(name)
    body_settings.get(name).ephemeris_settings = sat_ephemeris[name]


# Add asteroids, their ephemerides and gravity field to body settings
for asteroid_code, asteroid_mass in zip(lvl3_asteroids, lvl3_asteroids_masses):
    body_settings.add_empty_settings(str(asteroid_code))
    body_settings.get(str(asteroid_code)).ephemeris_settings = ast_ephemeris[
        asteroid_code
    ]
    body_settings.get(str(asteroid_code)).gravity_field_settings = (
        environment_setup.gravity_field.central(asteroid_mass * GRAVITATIONAL_CONSTANT)
    )

# Add Pluto, Triton and Titania and their ephemerides and gravity field to body settings
for other_code, other_mass in zip(lvl3_extra_bodies, lvl3_extra_bodies_masses):
    body_settings.add_empty_settings(str(other_code))
    body_settings.get((other_code)).ephemeris_settings = other_ephemeris[other_code]
    body_settings.get((other_code)).gravity_field_settings = (
        environment_setup.gravity_field.central(asteroid_mass * GRAVITATIONAL_CONSTANT)
    )

bodies = environment_setup.create_system_of_bodies(body_settings)

# Retrieve Eros' body name from BatchMPC and set its centre to enable its propapgation
bodies_to_propagate = batch.MPC_objects
central_bodies = [global_frame_origin] * len(batch.MPC_objects)


"""
### Creating the acceleration settings
Differing acceleration settings will allow us to see how additional perturbations affect our estimation. As mentioned before the following acceleration sets are used:

- LVL 1 - Only point-mass gravity for the sun and the 8 mayor planets as well as Schwarzschild relativistic correction for the sun.
- LVL 2 - LVL 1 + point-mass gravity for the mayor moons of Jupiter, Saturn, Earth and Mars.
- LVL 3 - LVL 2 + SHG for the Earth and point-mass gravity for Triton, Titania, Pluto, the mayor Near Earth Asteroids (NEA) and largest Main Body Asteroids (MBA). 

Note that LVL 1 represents the same acceleration settings used for the first example.
"""


# LVL 1, from the basic example
accelerations_1 = {
    "Sun": [
        propagation_setup.acceleration.point_mass_gravity(),
        propagation_setup.acceleration.relativistic_correction(use_schwarzschild=True),
    ],
    "Mercury": [propagation_setup.acceleration.point_mass_gravity()],
    "Venus": [propagation_setup.acceleration.point_mass_gravity()],
    "Earth": [propagation_setup.acceleration.point_mass_gravity()],
    "Moon": [propagation_setup.acceleration.point_mass_gravity()],
    "Mars": [propagation_setup.acceleration.point_mass_gravity()],
    "Jupiter": [propagation_setup.acceleration.point_mass_gravity()],
    "Saturn": [propagation_setup.acceleration.point_mass_gravity()],
    "Uranus": [propagation_setup.acceleration.point_mass_gravity()],
    "Neptune": [propagation_setup.acceleration.point_mass_gravity()],
}

# LVL 2
accelerations_2 = {
    "Sun": [
        propagation_setup.acceleration.point_mass_gravity(),
        propagation_setup.acceleration.relativistic_correction(use_schwarzschild=True),
    ],
    "Mercury": [propagation_setup.acceleration.point_mass_gravity()],
    "Venus": [propagation_setup.acceleration.point_mass_gravity()],
    "Earth": [propagation_setup.acceleration.point_mass_gravity()],
    "Moon": [propagation_setup.acceleration.point_mass_gravity()],
    "Mars": [propagation_setup.acceleration.point_mass_gravity()],
    "Jupiter": [propagation_setup.acceleration.point_mass_gravity()],
    "Io": [propagation_setup.acceleration.point_mass_gravity()],
    "Europa": [propagation_setup.acceleration.point_mass_gravity()],
    "Ganymede": [propagation_setup.acceleration.point_mass_gravity()],
    "Callisto": [propagation_setup.acceleration.point_mass_gravity()],
    "Saturn": [propagation_setup.acceleration.point_mass_gravity()],
    "Titan": [propagation_setup.acceleration.point_mass_gravity()],
    "Rhea": [propagation_setup.acceleration.point_mass_gravity()],
    "Iapetus": [propagation_setup.acceleration.point_mass_gravity()],
    "Dione": [propagation_setup.acceleration.point_mass_gravity()],
<<<<<<< HEAD

=======
>>>>>>> 376a5ca9
    "Uranus": [propagation_setup.acceleration.point_mass_gravity()],
    "Neptune": [propagation_setup.acceleration.point_mass_gravity()],
}

# LVL 3
accelerations_3 = {
    "Sun": [
        propagation_setup.acceleration.point_mass_gravity(),
        propagation_setup.acceleration.relativistic_correction(use_schwarzschild=True),
    ],
    "Mercury": [propagation_setup.acceleration.point_mass_gravity()],
    "Venus": [propagation_setup.acceleration.point_mass_gravity()],
    "Earth": [
        propagation_setup.acceleration.spherical_harmonic_gravity(2, 2),
    ],
    "Moon": [propagation_setup.acceleration.point_mass_gravity()],
<<<<<<< HEAD

    "Mars": [propagation_setup.acceleration.point_mass_gravity()],
    "Phobos": [propagation_setup.acceleration.point_mass_gravity()],
    "Deimos": [propagation_setup.acceleration.point_mass_gravity()],

=======
    "Mars": [propagation_setup.acceleration.point_mass_gravity()],
    "Phobos": [propagation_setup.acceleration.point_mass_gravity()],
    "Deimos": [propagation_setup.acceleration.point_mass_gravity()],
>>>>>>> 376a5ca9
    "Ceres": [propagation_setup.acceleration.point_mass_gravity()],
    "Vesta": [propagation_setup.acceleration.point_mass_gravity()],
    "Jupiter": [propagation_setup.acceleration.point_mass_gravity()],
    "Io": [propagation_setup.acceleration.point_mass_gravity()],
    "Europa": [propagation_setup.acceleration.point_mass_gravity()],
    "Ganymede": [propagation_setup.acceleration.point_mass_gravity()],
    "Callisto": [propagation_setup.acceleration.point_mass_gravity()],
<<<<<<< HEAD

=======
>>>>>>> 376a5ca9
    "Saturn": [propagation_setup.acceleration.point_mass_gravity()],
    "Titan": [propagation_setup.acceleration.point_mass_gravity()],
    "Rhea": [propagation_setup.acceleration.point_mass_gravity()],
    "Iapetus": [propagation_setup.acceleration.point_mass_gravity()],
    "Dione": [propagation_setup.acceleration.point_mass_gravity()],
    "Tethys": [propagation_setup.acceleration.point_mass_gravity()],
    "Enceladus": [propagation_setup.acceleration.point_mass_gravity()],
    "Mimas": [propagation_setup.acceleration.point_mass_gravity()],
    "Uranus": [propagation_setup.acceleration.point_mass_gravity()],
    "Neptune": [propagation_setup.acceleration.point_mass_gravity()],
}

# For each asteroid + Pluto, Titania and Triton we create a point mass gravity.
asteroid_accelerations = {
    str(num): [propagation_setup.acceleration.point_mass_gravity()]
    for num in lvl3_asteroids
}
other_accelerations = {
    str(num): [propagation_setup.acceleration.point_mass_gravity()]
    for num in lvl3_extra_bodies
}

# we combine the accelerations to achieve the final LVL 3 set
accelerations_3 = (accelerations_3 | asteroid_accelerations) | other_accelerations

# Dictionary with the three acceleration setting options
acceleration_sets = {1: accelerations_1, 2: accelerations_2, 3: accelerations_3}


"""
### Finalising the propagation setup
We use the same fixed timestep RKF-7(8) integrator as before, with the buffered start and termination times and global timestep.
"""


# Create numerical integrator settings
integrator_settings = propagation_setup.integrator.runge_kutta_variable_step_size(
    time_representation.Time(epoch_start_buffer),
    time_representation.Time(timestep_global),
    propagation_setup.integrator.CoefficientSets.rkf_78,
    time_representation.Time(timestep_global),
    time_representation.Time(timestep_global),
    time_representation.Time(1.0),
    time_representation.Time(1.0),
)

# Terminate at the time of oldest observation
termination_condition = propagation_setup.propagator.time_termination(epoch_end_buffer)

"""
## Estimation and plotting functions
To enable standardised comparison of the different setups, we create estimation and plotting functions for our estimations. The estimation itself largely follows the same steps as the previous example, with the exception of the added satellite configuration and the enabling of the weights and the star catalog corrections. The following four functions are made:

- [`perform_estimation`] takes a set of options defined by us to perform an estimation, returning the `estimator`, `pod_output`, `batch` and `observation_collection` for subsequent analysis.
- [`plot_residuals`] plots the obtained residuals for a collection of setups
- [`plot_cartesian`] plots the carthesian error with respect to SPICE and JPL Horizons for a collection of setups.
- [`plot_cartesian_single`] plots a more detailed verion of the above for a single setup.


"""

"""
### Estimation Function
"""


def perform_estimation(
<<<<<<< HEAD
        bodies,
        acceleration_level:int,
        use_satellite_data: bool,
        apply_star_catalog_debias: bool,
        apply_weighting_scheme: bool,
=======
    bodies,
    acceleration_level: int,
    use_satellite_data: bool,
    apply_star_catalog_debias: bool,
    apply_weighting_scheme: bool,
>>>>>>> 376a5ca9
):
    # The satellites are present in the integration of all setups,
    # the included satellitess parameter in to_tudat() dictates whether a satellite's observations are used.
    if use_satellite_data:
        included_satellites = {
            mpc: name for mpc, name in zip(satellites_MPC_codes, satellites_names)
        }
    else:
        included_satellites = None

    # As in the first example, the observation collection is created with BatchMPC.to_tudat()
    # This time, the star catalog biases and weights are enabled,
    # the included_satellites parameter ensures satellite observations are included.
    # internally, to_tudat() links a space telescope's observatory code to the spacecraft's dynamics.
    batch_temp = batch.copy()
    observation_collection = batch_temp.to_tudat(
        bodies=bodies,
        included_satellites=included_satellites,
        apply_star_catalog_debias=apply_star_catalog_debias,
        apply_weights_VFCC17=apply_weighting_scheme,
    )

    # Set up the accelerations settings for each body, in this case only Eros
    acceleration_settings = {}
    for body in bodies_to_propagate:
        acceleration_settings[str(body)] = acceleration_sets[acceleration_level]

    # Create the acceleration models.
    acceleration_models = propagation_setup.create_acceleration_models(
        bodies, acceleration_settings, bodies_to_propagate, central_bodies
    )

    # Set create angular_position settings for each link in the list.
    observation_settings_list = list()
    link_list = list(
        observation_collection.get_link_definitions_for_observables(
            observable_type=observable_models_setup.model_settings.angular_position_type
        )
    )
    for link in link_list:
        observation_settings_list.append(
<<<<<<< HEAD
            observable_models_setup.model_settings.angular_position(link, bias_settings=None)
=======
            observable_models_setup.model_settings.angular_position(
                link, bias_settings=None
            )
>>>>>>> 376a5ca9
        )

    # Create propagation settings
    propagator_settings = propagation_setup.propagator.translational(
        central_bodies=central_bodies,
        acceleration_models=acceleration_models,
        bodies_to_integrate=bodies_to_propagate,
        initial_states=initial_guess,
        initial_time=epoch_start_buffer,
        integrator_settings=integrator_settings,
        termination_settings=termination_condition,
    )

    # Setup parameters settings to propagate the state transition matrix
<<<<<<< HEAD
    parameter_settings = parameters_setup.initial_states(
        propagator_settings, bodies
    )
=======
    parameter_settings = parameters_setup.initial_states(propagator_settings, bodies)
>>>>>>> 376a5ca9

    # Create the parameters that will be estimated
    parameters_to_estimate = parameters_setup.create_parameter_set(
        parameter_settings, bodies, propagator_settings
    )

    # Set up the estimator
    estimator = estimation_analysis.Estimator(
        bodies=bodies,
        estimated_parameters=parameters_to_estimate,
        observation_settings=observation_settings_list,
        propagator_settings=propagator_settings,
        integrate_on_creation=True,
    )

    # provide the observation collection as input, and limit number of iterations for estimation.
    pod_input = estimation_analysis.EstimationInput(
        observations_and_times=observation_collection,
        convergence_checker=estimation_analysis.estimation_convergence_checker(
            maximum_iterations=number_of_pod_iterations,
        ),
    )

    # to_tudat() applies weights to a set of observations between an observatory and the target.
    # the method below tells tudat to use the weights applied to these sets.
    # This step is required when setting weights through the BatchMPC class.
    if apply_weighting_scheme:
        pod_input.set_weights_from_observation_collection()

    # Set methodological options
    pod_input.define_estimation_settings(reintegrate_variational_equations=True)

    # Perform the estimation
    pod_output = estimator.perform_estimation(pod_input)

    # we store the following outputs for plotting and analysis.
    return pod_output, batch_temp, observation_collection, estimator


"""
### Plotting Functions
"""


def plot_residuals(
        setup_names: list,
        pod_output_set: list,
        observation_collection_set: list,
):
    number_of_columns = len(pod_output_set)

    iters_to_use = list(range(0, number_of_pod_iterations))
    number_of_rows = len(iters_to_use)

    fig, axs = plt.subplots(
        number_of_rows,
        number_of_columns,
        figsize=(number_of_columns * 4.0, 3.5 * number_of_rows),
        sharex=True,
        sharey=False,
    )

    if len(axs.shape) == 1:
        axs = np.reshape(axs, (len(axs), 1))

    for setup_idx, (p_out, obs_col, setup_name) in enumerate(
            zip(pod_output_set, observation_collection_set, setup_names)
    ):
        residual_history = p_out.residual_history

        # We cheat a little to get an approximate year out of our times (which are in seconds since J2000)
        residual_times = np.array(obs_col.concatenated_times) / (86400 * 365.25) + 2000

        # plot the residuals, split between RA and DEC types
        for i in range(number_of_rows):
            axs[i, setup_idx].grid()

            axs[i, setup_idx].scatter(
                residual_times[::2],
                residual_history[
                ::2,
                i,
                ],
                marker="+",
                s=30,
                label="Right Ascension",
            )
            axs[i, setup_idx].scatter(
                residual_times[1::2],
                residual_history[
                1::2,
                i,
                ],
                marker="+",
                s=30,
                label="Declination",
            )

            if i == 0:
                axs[i, setup_idx].set_title(
                    f"Setup: {setup_name}\n" + "Iteration " + str(i + 1)
                )
            else:
                axs[i, setup_idx].set_title("Iteration " + str(i + 1))

            if setup_idx == 0:
                axs[i, setup_idx].set_ylabel("Observation Residual [rad]")

    plt.tight_layout()

    # add the year label for the x-axis
    for col in range(number_of_columns):
        axs[int(number_of_rows - 1), col].set_xlabel("Year")

    axs[0, 0].legend()

    plt.show()



def check_comparison_reference(comparison_reference: str):

    comparison_reference = comparison_reference.lower()
    available_references = ["spice", "horizons"]

    if comparison_reference not in available_references:
        raise ValueError(
            f"Comparison reference must be one of {available_references}, got {comparison_reference}."
        )

    return comparison_reference


def get_gap_ranges(observation_collection):
    # lets get ranges for all gaps in observations larger than 6 months:
    gap_in_months = 6
    residual_times = (
            np.array(observation_collection.concatenated_times) / (86400 * 365.25) + 2000
    )
    gaps = np.abs(np.diff(sorted(residual_times)))
    num_gaps = (
            gaps > (gap_in_months / 12)
    ).sum()  # counts the number of gaps larger than 0.5 years
    indices_of_largest_gaps = np.argsort(gaps)[-num_gaps:]
    # (start, end) for each of the gaps
    gap_ranges = [
        (sorted(residual_times)[idx - 1], sorted(residual_times)[idx + 1])
        for idx in indices_of_largest_gaps
    ]

    return gap_ranges



def plot_cartesian(
        state_estimates_set: list,
        setup_names: list,
        observation_collection_set: list,
        comparison_reference: str,
        in_RSW: bool = False,
):

    comparison_reference = check_comparison_reference(comparison_reference)

    gap_ranges = get_gap_ranges(observation_collection_set[0])

    # retrieve the states for a list of times in:
    # SPICE
    if comparison_reference == "spice":

        reference_states = np.array(
            [
                spice.get_body_cartesian_state_at_epoch(
                    target_spkid,
                    central_bodies[0],
                    global_frame_orientation,
                    "NONE",
                    timee,
                )
                for timee in times_get_eph
            ]
        )

    # Horizons
    elif comparison_reference == "horizons":

        horizons_query = HorizonsQuery(
            query_id=f"{target_mpc_code};",
            location=f"500@{global_frame_origin}",
            epoch_list=list(times_get_eph),
            extended_query=True,
        )
        reference_states = horizons_query.cartesian(
            frame_orientation=global_frame_orientation
        )[:, 1:]

    times_plot = times_get_eph / (86400 * 365.25) + 2000  # approximate for plot ticks

    fig, axs = plt.subplots(ncols=3, figsize=(12, 4))
    # Get the errors per cartesian component and plot.
    for state_est, setup_name in zip(state_estimates_set, setup_names):
        # Error in kilometers
        error_to_reference = (reference_states - np.array(state_est)) / 1000

        if in_RSW:

            error_to_reference = np.array(
                [
                    inertial_to_rsw_rotation_matrix(reference_state) @ error[:3]
                    for reference_state, error in zip(
                    reference_states, error_to_reference
                )
                ]
            )

        axs[0].plot(times_plot, error_to_reference[:, 0], label=setup_name)
        axs[1].plot(times_plot, error_to_reference[:, 1], label=setup_name)
        axs[2].plot(times_plot, error_to_reference[:, 2], label=setup_name)

    for idx, ax in enumerate(axs.flatten()):
        # show areas where there are no observations:
        for i, gap in enumerate(gap_ranges):
            ax.axvspan(
                xmin=gap[0],
                xmax=gap[1],
                color="red",
                alpha=0.1,
                label="Large gap in observations" if i == 0 else None,
            )
        ax.grid()

    axs[0].legend(ncol=1)
    axs[0].set_ylabel("X Cartesian Error [km]" if not in_RSW else "R Error [km]")
    axs[1].set_ylabel("Y Cartesian Error [km]" if not in_RSW else "S Error [km]")
    axs[2].set_ylabel("Z Cartesian Error [km]" if not in_RSW else "W Error [km]")
    axs[0].set_xlabel("Year")
    axs[1].set_xlabel("Year")
    axs[2].set_xlabel("Year")

    fig.suptitle(f"Error vs {comparison_reference.upper()} over time for {target_name}")
    fig.set_tight_layout(True)

    return fig, axs



def add_uncertainty_table_to_cartesian_plot(
        axs, ephemeris_uncertainty_table: Table, in_RSW: bool = False
):

    if not in_RSW:
        uncertainty_history = np.array(
            [
                ephemeris_uncertainty_table["ephemeris_time"],
                ephemeris_uncertainty_table["x_s"],
                ephemeris_uncertainty_table["y_s"],
                ephemeris_uncertainty_table["z_s"],
            ]
        ).T
    else:
        uncertainty_history = np.array(
            [
                ephemeris_uncertainty_table["ephemeris_time"],
                ephemeris_uncertainty_table["r_s"],
                ephemeris_uncertainty_table["t_s"],
                ephemeris_uncertainty_table["n_s"],
            ]
        ).T

    uncertainty_history[:, 0] = [uncertainty_history[i, 0].to_epoch() for i in range(len(uncertainty_history[:, 0]))]

    time_filter = np.where(
        (uncertainty_history[:, 0] >= times_get_eph[0])
        & (uncertainty_history[:, -1]<=  times_get_eph[-1])
    )
    uncertainty_history_time_filtered = uncertainty_history[time_filter]
    jpl_uncertainty_epochs_year = (
            uncertainty_history_time_filtered[:, 0] / (86400 * 365.25) + 2000
    )
    jpl_uncertainties_km = uncertainty_history_time_filtered[:, 1:4] / 1000

    axs[0].plot(
        jpl_uncertainty_epochs_year,
        np.array([jpl_uncertainties_km[:, 0], -jpl_uncertainties_km[:, 0]]).T,
        linestyle="--",
        color="black",
        label="JPL $\pm 3\sigma$ uncertainty",
    )
    axs[1].plot(
        jpl_uncertainty_epochs_year,
        np.array([jpl_uncertainties_km[:, 1], -jpl_uncertainties_km[:, 1]]).T,
        linestyle="--",
        color="black",
        label="JPL $\pm 3\sigma$ uncertainty",
    )
    axs[2].plot(
        jpl_uncertainty_epochs_year,
        np.array([jpl_uncertainties_km[:, 2], -jpl_uncertainties_km[:, 2]]).T,
        linestyle="--",
        color="black",
        label="JPL $\pm 3\sigma$ uncertainty",
    )


def add_formal_error_to_cartesian_single_plot(
        ax, formal_error_epochs, formal_errors, in_RSW, sigma_level=3
):

    labels = ["R", "S", "W"] if not in_RSW else ["X", "Y", "Z"]
    times_plot = (
            formal_error_epochs / (86400 * 365.25) + 2000
    )  # approximate for plot ticks

    for i in range(3):
        ax.plot(
            times_plot,
            sigma_level * formal_errors[:, i] / 1e3,
            linestyle="--",
            color=cm.tab10(i),
            label=f"$\pm {sigma_level}\sigma$ Formal Error {labels[i]}",
            )
        ax.plot(
            times_plot,
            -sigma_level * formal_errors[:, i] / 1e3,
            linestyle="--",
            color=cm.tab10(i),
            )



def plot_cartesian_single(
        state_estimate,
        setup_name,
        observation_collection,
        comparison_reference,
        in_RSW=False,
        plot_error_norm=False,
):

    comparison_reference = check_comparison_reference(comparison_reference)

    gap_ranges = get_gap_ranges(observation_collection)

    # retrieve the states for a list of times in:
    # SPICE
    if comparison_reference == "spice":

        reference_states = np.array(
            [
                spice.get_body_cartesian_state_at_epoch(
                    target_spkid,
                    central_bodies[0],
                    global_frame_orientation,
                    "NONE",
                    timee,
                )
                for timee in times_get_eph
            ]
        )

    # Horizons
    elif comparison_reference == "horizons":

        horizons_query = HorizonsQuery(
            query_id=f"{target_mpc_code};",
            location=f"500@{global_frame_origin}",
            epoch_list=list(times_get_eph),
            extended_query=True,
        )
        reference_states = horizons_query.cartesian(
            frame_orientation=global_frame_orientation
        )[:, 1:]

    error_to_reference = (reference_states - np.array(state_estimate)) / 1000

    if in_RSW:

        error_to_reference = np.array(
            [
                inertial_to_rsw_rotation_matrix(reference_state) @ error[:3]
                for reference_state, error in zip(reference_states, error_to_reference)
            ]
        )

    # plot
    fig, ax = plt.subplots(constrained_layout=True)
    times_plot = times_get_eph / (86400 * 365.25) + 2000  # approximate for plot ticks
<<<<<<< HEAD
    ax.plot(times_plot, error_to_reference[:, 0], label="Radial" if in_RSW else "X")
    ax.plot(
        times_plot, error_to_reference[:, 1], label="Along-Track" if in_RSW else "Y"
=======
    axs[0].plot(times_plot, error_spice[:, 0], label="Radial" if in_RSW_frame else "X")
    axs[0].plot(
        times_plot, error_spice[:, 1], label="Along-Track" if in_RSW_frame else "Y"
    )
    axs[0].plot(
        times_plot, error_spice[:, 2], label="Cross-Track" if in_RSW_frame else "Z"
    )
    axs[0].plot(
        times_plot,
        np.linalg.norm(error_spice[:, :3], axis=1),
        label="magnitude",
        linestyle="--",
        color="k",
>>>>>>> 376a5ca9
    )
    ax.plot(
        times_plot, error_to_reference[:, 2], label="Cross-Track" if in_RSW else "Z"
    )

    if plot_error_norm:
        ax.plot(
            times_plot,
            np.linalg.norm(error_to_reference[:, :3], axis=1),
            linestyle="--",
            color="k",
            label="magnitude",
        )

    for i, gap in enumerate(gap_ranges):
        ax.axvspan(
            xmin=gap[0],
            xmax=gap[1],
            color="red",
            alpha=0.1,
            label="Large gap in observations" if i == 0 else None,
        )
    ax.grid()

    frame_name = "RSW" if in_RSW else "Cartesian"

    ax.legend()
    ax.set_xlabel("Year")
    ax.set_ylabel(f"{frame_name} Error [km]")

    ax.set_title(f"Error vs {comparison_reference.upper()} over time for {target_name}")
    fig.suptitle(f"Setup: {setup_name}")
    # fig.set_tight_layout(True)

    return fig, ax



import matplotlib.gridspec as gridspec
from matplotlib.lines import Line2D


def plot_star_catalog_corrections(
        mpc_batch: BatchMPC, include_satellites: bool = True, figsize=(9, 6)
):

    if include_satellites:
        epochs = mpc_batch.table["epochUTC"].values
        ra_corrections = mpc_batch.table["corr_RA_EFCC18"].values
        dec_corrections = mpc_batch.table["corr_DEC_EFCC18"].values
    else:
        epochs = mpc_batch.table[mpc_batch.table["note2"] != "S"]["epochUTC"].values
        ra_corrections = mpc_batch.table[mpc_batch.table["note2"] != "S"][
            "corr_RA_EFCC18"
        ].values
        dec_corrections = mpc_batch.table[mpc_batch.table["note2"] != "S"][
            "corr_DEC_EFCC18"
        ].values

    fig = plt.figure(figsize=figsize, constrained_layout=True)
    gs = gridspec.GridSpec(
        2, 2, width_ratios=[4, 1], height_ratios=[1, 1], hspace=0.1, wspace=0.05
    )

    # Scatter plots
    ax1 = fig.add_subplot(gs[0, 0])
    ax2 = fig.add_subplot(gs[1, 0], sharex=ax1)

    # Histograms on the right
    hist1 = fig.add_subplot(gs[0, 1], sharey=ax1)
    hist2 = fig.add_subplot(gs[1, 1], sharey=ax2)

    # Scatter plots
    ax1.scatter(epochs, ra_corrections, color="tab:blue", marker="+")
    ax2.scatter(epochs, dec_corrections, color="tab:orange", marker="+")

    # Histograms
    hist1.hist(
        ra_corrections, bins=50, orientation="horizontal", color="tab:blue", alpha=0.6
    )
    hist2.hist(
        dec_corrections,
        bins=50,
        orientation="horizontal",
        color="tab:orange",
        alpha=0.6,
    )
    hist2.set_xlabel("Occurrences")

    ax1.set_ylabel(r"Right Ascension $[rad]$")
    ax2.set_ylabel(r"Declination $[rad]$")
    ax2.set_xlabel("Epoch [UTC]")
    ax1.grid()
    ax2.grid()
    ax1.tick_params(labelbottom=False)
    hist1.tick_params(labelleft=False, labelbottom=False)
    hist2.tick_params(labelleft=False)
    fig.suptitle("Star Catalog Corrections (per observation)")

    return fig, ax1, ax2, hist1, hist2


def plot_observation_weights(
        mpc_batch: BatchMPC, include_satellites: bool = True, figsize=(9, 4)
):

    sat_epochs = mpc_batch.table[mpc_batch.table["note2"] == "S"]["epochUTC"].values
    sat_weights = mpc_batch.table[mpc_batch.table["note2"] == "S"]["weight"].values

    reg_epochs = mpc_batch.table[mpc_batch.table["note2"] != "S"]["epochUTC"].values
    reg_weights = mpc_batch.table[mpc_batch.table["note2"] != "S"]["weight"].values

    # Set up figure and GridSpec for scatter + histogram
    fig = plt.figure(figsize=figsize)
    gs = gridspec.GridSpec(1, 2, width_ratios=[4, 1], wspace=0.05)

    ax = fig.add_subplot(gs[0])
    ax.scatter(reg_epochs, reg_weights, marker="+")

    if include_satellites:
        ax.scatter(
            sat_epochs, sat_weights, marker="+", color="tab:red", label="Satellite"
        )

    hist_ax = fig.add_subplot(gs[1])

    hist_ranges = (
        min(reg_weights.min(), sat_weights.min()),
        max(reg_weights.max(), sat_weights.max()),
    )

    hist_ax.hist(
        reg_weights,
        range=hist_ranges if include_satellites else None,
        bins=30,
        orientation="horizontal",
        color="tab:blue",
        alpha=0.6,
        log=False,
    )

    if include_satellites:
        hist_ax.hist(
            sat_weights,
            range=hist_ranges,
            bins=30,
            orientation="horizontal",
            color="tab:red",
            alpha=0.6,
            log=False,
        )

    hist_ax.tick_params(labelleft=False)
    hist_ax.grid(False)
    hist_ax.set_xlabel("Occurrences")

    if include_satellites:
        legend_elements = [
            Line2D(
                [0],
                [0],
                marker="+",
                color="tab:blue",
                linestyle="None",
                label="Regular",
            ),
            Line2D(
                [0],
                [0],
                marker="+",
                color="tab:red",
                linestyle="None",
                label="Satellite",
            ),
        ]
        ax.legend(handles=legend_elements, title="Observatory Type")

    ax.set_ylabel(r"Weight $[rad^{-1}]$")
    ax.grid()
    fig.suptitle("Observation Weights per RA/DEC pair")
    fig.tight_layout(rect=[0, 0, 1, 0.95])

    return fig, ax, hist_ax


"""
## Comparison Round 1: Acceleration models
With our core estimation and plotting functions ready, we can now perform a comparison of the three acceleration models. For this first comparison, we turn the remaining options: including satelite data, star catalog corrections and observations weights off. The setups can be described as follows:
"""


setup_names = ["LVL1 Accelerations", "LVL2 Accelerations", "LVL3 Accelerations"]

accel_levels = [1, 2, 3]
use_sat_data = [False, False, False]
use_catalog_cor = [False, False, False]
use_weighting = [False, False, False]


"""
### Performing the estimation
We can then run the setups using `perform_estimation` to retrieve our pod_outputs, observation collections, estimator objects and also retrieve the state at a set of times for later comparison with SPICE and horizons.
"""


pod_output_set = []
batch_set = []
observation_collection_set = []
estimator_set = []
state_estimates_set = []

for idx, setup_name in enumerate(setup_names):
    print(f"\n### Running setup #{idx+1} | {setup_name} ###")

    pod_output, batch, observation_collection, estimator = perform_estimation(
        bodies,
        acceleration_level=accel_levels[idx],
        use_satellite_data=use_sat_data[idx],
        apply_star_catalog_debias=use_catalog_cor[idx],
        apply_weighting_scheme=use_weighting[idx],
    )
    state_estimates = []
    for timee in times_get_eph:
        state_est = bodies.get(str(target_mpc_code)).ephemeris.cartesian_state(timee)
        state_estimates.append(state_est)

    pod_output_set.append(pod_output)
    batch_set.append(batch)
    observation_collection_set.append(observation_collection)
    estimator_set.append(estimator)
    state_estimates_set.append(state_estimates)


"""
### Visualising the results
The result of the estimation is plotted below. The first plot shows similar residuals for all three setups, with all setups converging within 6 iteration. In terms of the cartesian errors, adding the additional moons in LVL2 greatly reduces the error, however additions added beyond that in LVL3 have almost no effect.
"""


plot_residuals(setup_names, pod_output_set, observation_collection_set)
plot_cartesian(state_estimates_set, setup_names, observation_collection_set, "spice")
plot_cartesian(state_estimates_set, setup_names, observation_collection_set, "horizons")


"""
## Comparison Round 2: Weighting, Star Catalog Corrections and Satellite data
"""

"""
### Weights and Star Catalog Biases
Before running the next round, lets have a quick look at the star catalog corrections and observation weights which are based on the following literature:

- "Star catalog position and proper motion corrections in asteroid astrometry II: The Gaia era" by Eggl et al.
- "Statistical analysis of astrometric errors for the most productive asteroid surveys" by Veres et al.

Star catalogs are large databases of distant celestial objects (mainly stars) featuring details about their position, motion and other properties. Catalogs are used as reference when making observations of objects such as asteroids. Many different catalogs exist each with slightly varying contents and accuracy. The Gaia space telescope, launched in 2013, was designed specifically to measure celestial objects with unprecedented precision. The emergence of the resulting Gaia star catalogs (first appearing in 2016) has made all previous catalogs obsolete, however, observations made with older catalogs still contain their errors. These errors are corrected per observation by enabling the `apply_star_catalog_debias` option in `BatchMPC.to_tudat()`.

Additionally, not all observations have the same quality, to account for this we use weights to increase the effect of quality observations in our estimation. Specific observatories may have a higher accuracy, and individual observatories may improve their observation quality over time. Having too many observations by a single observatory in a short space of time may also introduce a heavy bias in the estimation. The work by Veres et al analyses the most prolific observatories to generate a weighting scheme which is enabled in Tudat using the `apply_star_catalog_debias` option in `BatchMPC.to_tudat()` and subsequently retrieving the weights in the pod_input using `pod_input.set_weights_from_observation_collection().
`

The plots below show star catalog corrections and observation weights for the observation period. Note in the star catalog correction graph how the number of corrections required (non-zero points) quickly reduces after 2016 once operators start implementing GAIA. Note also how a large clump of satellite observations in 2021 gets deweighted to prevent bias towards the satellite.
"""


temp = batch.copy()
temp.to_tudat(bodies=bodies, included_satellites=None, apply_weights_VFCC17=True)
# mark weights red if it is a satellite observation
<<<<<<< HEAD
=======
marker_color = ["tab:red" if x == "S" else "tab:blue" for x in temp.table.note2]

fig, (ax1, ax2) = plt.subplots(2, 1, figsize=(9, 6), sharex=True)
ax1.scatter(
    temp.table.epochUTC, temp.table.corr_RA_EFCC18, color="tab:blue", marker="+"
)
ax2.scatter(
    temp.table.epochUTC, temp.table.corr_DEC_EFCC18, color="tab:orange", marker="+"
)
>>>>>>> 376a5ca9

plot_star_catalog_corrections(temp)

<<<<<<< HEAD
plot_observation_weights(temp, include_satellites=False)
=======
fig, ax = plt.subplots(1, 1, figsize=(9, 4))
ax.scatter(temp.table.epochUTC, temp.table.weight, marker="+", c=marker_color)
ax.set_yscale("log")
ax.set_ylabel(r"Weight $[rad^{-1}]$")
ax.grid()
fig.suptitle(
    "Observation Weights (per RA/DEC pair) (bigger = more impact) [red=Satellite]"
)
fig.set_tight_layout(True)
>>>>>>> 376a5ca9


"""
### Running the comparison
Lets now run some new setups with those features. As the difference between LVL2 and 3 accelerations is small, we use LVL 2 for all the remaining setups to save on runtime. Using level 2 as a baseline, we then succesively add the star catalog correction, observation weights and finally the satellite observations. The new estimation setups are defined below.

"""


setup_names_2 = [
    "LVL2",
    "LVL2 + star catalog",
    "LVL2 + star catalog + weighting",
    "LVL2 + star catalog + weighting + Sat Data",
]

accel_levels_2 = [2, 2, 2, 2]
use_catalog_cor_2 = [False, True, True, True]
use_weighting_2 = [False, False, True, True]
use_sat_data_2 = [False, False, False, True]



pod_output_set_2 = []
batch_set_2 = []
observation_collection_set_2 = []
estimator_set_2 = []
state_estimates_set_2 = []

# This samples the cartesian state at 500 points over the observation time:
times_get_eph = np.linspace(epoch_start_nobuffer.to_epoch(), epoch_end_nobuffer.to_epoch(), 500)

for idx, setup_name in enumerate(setup_names_2):
    print(f"\n### Running setup #{idx+1} | {setup_name} ###")

    pod_output, batch, observation_collection, estimator = perform_estimation(
        bodies,
        acceleration_level=accel_levels_2[idx],
        use_satellite_data=use_sat_data_2[idx],
        apply_star_catalog_debias=use_catalog_cor_2[idx],
        apply_weighting_scheme=use_weighting_2[idx],
    )
    state_estimates = []
    for timee in times_get_eph:
        state_est = bodies.get(str(target_mpc_code)).ephemeris.cartesian_state(timee)
        state_estimates.append(state_est)

    pod_output_set_2.append(pod_output)
    batch_set_2.append(batch)
    observation_collection_set_2.append(observation_collection)
    estimator_set_2.append(estimator)
    state_estimates_set_2.append(state_estimates)


"""
### The results
Before looking at the plots, lets look at the formal errors. We can see that the formal errors are reduced when the weights are applied, indicating that it is working.

"""


for name, p_out in zip(setup_names_2, pod_output_set_2):
    print(name, " | ", list(p_out.formal_errors))


"""
In the residual plot, the first three plots again appear indiscernable. The introduction of satellite data in the fourth image however clearly increases the magnitude of the residuals. This is also reflected in the Cartesian plot, indicating that the addition of satellite data has an adverse affect on the estimation in this scenario. Note that Tudat currently does not feature a outlier removal system, which would reduce the effect of singular outliers which are not captured by the weighting scheme. Additionally, the introduction of satellite data in a different scenario may have beneficial effects.

Since the remaining setups do not show a strong difference, let take a closer look at the setup `LVL2 + star catalog + weighting` for the remainder of the example.
"""


plot_residuals(setup_names_2, pod_output_set_2, observation_collection_set_2)
plot_cartesian(
    state_estimates_set_2, setup_names_2, observation_collection_set_2, "spice"
)
fig, axs = plot_cartesian(
    state_estimates_set_2[:-1],
    setup_names_2[:-1],
    observation_collection_set_2[:-1],
    "horizons",
)

add_uncertainty_table_to_cartesian_plot(axs, ephemeris_uncertainty_table)


"""
## The Final setup
Below we plot a more detailed version of the setup `LVL2 + star catalog + weighting` in both Cartesian and RSW frames and compared to both JPL Horizons and SPICE. From the first plot we can already clearly see that there is a strong difference between the error when compared to SPICE and Horizons. Eventhough we consider both to be "ground-truth" throughout the example, it is important to note that both systems are also estimations. Writers of the `CODES_300ast...` spice kernel, created in 2010, [recommend using Horizons](https://naif.jpl.nasa.gov/pub/naif/generic_kernels/spk/asteroids/AAREADME_Asteroids_SPKs.txt) for a more up to date ephemeris of asteroids.

The accuracy of Horizons' ephemeris of 433 eros is given in the [SBDB](https://ssd.jpl.nasa.gov/tools/sbdb_lookup.html#/?sstr=433) gives a 1-sigma uncertainty of about 1.6e-10 AU = 24 meters for the semi major axis and about 1.2e-6 degrees in inclination (about 4.5 km at maximum). Looking at the error in the RSW frame shows that we are off in the order of 10s of kilometers. Indeed looking at the RSW error for Horizons we can clearly see a periodicity in the error. This indicates that there is potentially an acceleration that is modelled differently between our estimation and that of Horizons. We can also see hat the error is highest in the cross track direction. While the introduction of additional bodies in our acceleration models yielded no effects, it may be that Horizons models some of the mayor bodies (such as Jupiter) differently.

Running the setup for a longer period of time and analysing the frequency domain may yield answers as to where the discrepancy lies.
"""


chosen_setup_index = 2
# chosen_setup_index = 3 # consider trying index 3 to analyse at the satellite setup more closely.

final_state_estimate = state_estimates_set_2[chosen_setup_index]
final_setup_name = setup_names_2[chosen_setup_index]
final_observation_collection = observation_collection_set_2[chosen_setup_index]
final_estimator = estimator_set_2[chosen_setup_index]
final_pod_output = pod_output_set_2[chosen_setup_index]

print(f"Final setup: {final_setup_name}")



plot_cartesian_single(
    final_state_estimate,
    final_setup_name,
    final_observation_collection,
<<<<<<< HEAD
    "spice",
    in_RSW=False,
)
fig_jpl_xyz, ax_jpl_xyz = plot_cartesian_single(
    final_state_estimate,
    final_setup_name,
    final_observation_collection,
    "horizons",
    in_RSW=False,
=======
    in_RSW_frame=False,
>>>>>>> 376a5ca9
)
plot_cartesian_single(
    final_state_estimate,
    final_setup_name,
    final_observation_collection,
<<<<<<< HEAD
    "spice",
    in_RSW=True,
)
fig, ax = plot_cartesian_single(
    final_state_estimate,
    final_setup_name,
    final_observation_collection,
    "horizons",
    in_RSW=True,
)


"""
We can also add the formal errors of our solution to the previous plots.
In order to do that, we propagate our covariance to the output epochs, transform it to the Eros-RSW frame and then compute the corresponding formal errors from the covariance.
"""
_, covariance_history = estimation.estimation_analysis.propagate_covariance_split_output(
    final_pod_output.covariance,
    final_estimator.state_transition_interface,
    times_get_eph,
)


inertial_to_rsw_state_rotation_matrices = []
for state in final_state_estimate:

    inertial_to_rsw_rm = np.zeros((6, 6))
    i2rsw = inertial_to_rsw_rotation_matrix(state)
    inertial_to_rsw_rm[:3, :3] = i2rsw
    inertial_to_rsw_rm[3:, 3:] = i2rsw

    inertial_to_rsw_state_rotation_matrices.append(inertial_to_rsw_rm)


covariance_history_rsw = [
    inertial_to_rsw_state_rotation_matrices[i]
    @ covariance_history[i]
    @ inertial_to_rsw_state_rotation_matrices[i].T
    for i in range(len(covariance_history))
]
formal_error_history_rsw = np.array(
    [np.sqrt(np.diag(cov)) for cov in covariance_history_rsw]
)



add_formal_error_to_cartesian_single_plot(
    ax, times_get_eph, formal_error_history_rsw, in_RSW=True
)
fig
=======
    in_RSW_frame=True,
)
>>>>>>> 376a5ca9


"""
This concludes the main part of this example. Consider experimenting with the setup: using different space telescopes, trying out longer runtimes, different target bodies and different acceleration models.
"""

"""
## Additional plots
Below are the same comparison plots used in the original example. Consider comparing the results to the previous example. Also consider running the changing the plots to the final setup with satellites to compare the residuals.
"""

"""
### Residuals Correlation Matrix
"""


# Corellation can be retrieved using the CovarianceAnalysisInput class:
<<<<<<< HEAD
covariance_input = estimation.estimation_analysis.CovarianceAnalysisInput(final_observation_collection)
=======
covariance_input = estimation.estimation_analysis.CovarianceAnalysisInput(
    final_observation_collection
)
>>>>>>> 376a5ca9
covariance_output = final_estimator.compute_covariance(covariance_input)

correlations = covariance_output.correlations

estimated_param_names = ["x", "y", "z", "vx", "vy", "vz"]


fig, ax = plt.subplots(1, 1, figsize=(9, 7))

im = ax.imshow(correlations, cmap=cm.RdYlBu_r, vmin=-1, vmax=1)

ax.set_xticks(np.arange(len(estimated_param_names)), labels=estimated_param_names)
ax.set_yticks(np.arange(len(estimated_param_names)), labels=estimated_param_names)

# add numbers to each of the boxes
for i in range(len(estimated_param_names)):
    for j in range(len(estimated_param_names)):
        text = ax.text(
            j, i, round(correlations[i, j], 2), ha="center", va="center", color="w"
        )

cb = plt.colorbar(im)

ax.set_xlabel("Estimated Parameter")
ax.set_ylabel("Estimated Parameter")

fig.suptitle(f"Correlations for estimated parameters for {target_name}")

fig.set_tight_layout(True)


"""
### Final residuals highlighted per observatory
"""


num_observatories = 10
consider_satellites = use_sat_data_2[chosen_setup_index]

residual_history = final_pod_output.residual_history
residual_times = (
        np.array(final_observation_collection.concatenated_times) / (86400 * 365.25) + 2000
)

prefitresiduals = np.array(residual_history[:, 0])
finalresiduals = np.array(residual_history[:, -1])


# This piece of code collects the 10 largest observatories
observatory_names = (
    batch.observatories_table(exclude_space_telescopes=True)
    .sort_values("count", ascending=False)
    .iloc[0:num_observatories]
    .set_index("Code")
)
top_observatories = observatory_names.index.tolist()

# This piece of code creates a `concatenated_receiving_observatories` map
# to identify the observatories by their MPC code instead of an internally used id
residuals_observatories = final_observation_collection.concatenated_link_definition_ids
unique_observatories = set(residuals_observatories)

observatory_link_to_mpccode = {
    idx: final_observation_collection.link_definition_ids[idx][
<<<<<<< HEAD
        observable_models_setup.links.receiver
=======
        observable_models_setup.links.LinkEndType.receiver
>>>>>>> 376a5ca9
    ].reference_point
    for idx in unique_observatories
}

# the resulting map (MPC code for each item in the residuals_history):
concatenated_receiving_observatories = np.array(
    [observatory_link_to_mpccode[idx] for idx in residuals_observatories]
)

# mask for the observatories not in top 10:
mask_not_top = [
    (False if observatory in top_observatories else True)
    for observatory in concatenated_receiving_observatories
]

# get the number of observations by the other observatories
# (divide by two because the observations are concatenated RA,DEC in this list)
n_obs_not_top = int(sum(mask_not_top) / 2)


######## PREFIT RESIDUALS PLOTTING ################
fig, axs = plt.subplots(2, 1, figsize=(13, 9))

# Plot remaining observatories first
# RA

axs[0].scatter(
    residual_times[mask_not_top][::2],
    prefitresiduals[mask_not_top][::2],
    marker=".",
    s=30,
    label=f"{len(unique_observatories) - num_observatories} Other Observatories | RMS: {np.std(prefitresiduals[mask_not_top][::2]) * 1e6:.2f}",
    color="lightgrey",
)
# DEC
axs[1].scatter(
    residual_times[mask_not_top][1::2],
    prefitresiduals[mask_not_top][1::2],
    marker=".",
    s=30,
    label=f"{len(unique_observatories) - num_observatories} Other Observatories | RMS: {np.std(prefitresiduals[mask_not_top][1::2]) * 1e6:.2f}",
    color="lightgrey",
)

# plots the highlighted top 10 observatories
for observatory in top_observatories:
    name_ra = f"{observatory} | {observatory_names.loc[observatory].Name} | RMS: {np.std(prefitresiduals[concatenated_receiving_observatories == observatory][::2]) * 1e6:.2f}"
    name_dec = f"{observatory} | {observatory_names.loc[observatory].Name} | RMS: {np.std(prefitresiduals[concatenated_receiving_observatories == observatory][1::2]) * 1e6:.2f}"

    axs[0].scatter(
        residual_times[concatenated_receiving_observatories == observatory][::2],
        prefitresiduals[concatenated_receiving_observatories == observatory][::2],
        marker=".",
        s=30,
        label=name_ra,
        zorder=100,
    )
    axs[1].scatter(
        residual_times[concatenated_receiving_observatories == observatory][1::2],
        prefitresiduals[concatenated_receiving_observatories == observatory][1::2],
        marker=".",
        s=30,
        label=name_dec,
        zorder=100,
    )

axs[0].legend(ncols=2, loc="upper center", bbox_to_anchor=(0.47, -0.15))
axs[1].legend(ncols=2, loc="upper center", bbox_to_anchor=(0.47, -0.15))

for ax in fig.get_axes():
    ax.grid()
    ax.set_ylabel("Residuals [rad]")
    ax.set_xlabel("Year")
    # this step hides a few outliers (~3 observations)
    ax.set_ylim(-1.5e-5, 1.5e-5)

overall_rms_ra_prefit = np.sqrt(np.mean(prefitresiduals[::2]**2))
overall_rms_dec_prefit = np.sqrt(np.mean(prefitresiduals[1::2]**2))
axs[0].set_title(f"Right Ascension, Overall RMS: {overall_rms_ra_prefit*1e6:.2f}")
axs[1].set_title(f"Declination, Overall RMS: {overall_rms_dec_prefit*1e6:.2f}")
fig.suptitle(f"Pre-Fit Residuals for {target_name}")
fig.set_tight_layout(True)

plt.show()

######## POSTFIT RESIDUALS PLOTTING ################
fig, axs = plt.subplots(2, 1, figsize=(13, 9))

# Plot remaining observatories first
# RA
axs[0].scatter(
    residual_times[mask_not_top][::2],
    finalresiduals[mask_not_top][::2],
    marker=".",
    s=30,
    label=f"{len(unique_observatories) - num_observatories} Other Observatories | RMS: {np.std(finalresiduals[mask_not_top][::2]) * 1e6:.2f}",
    color="lightgrey",
)
# DEC
axs[1].scatter(
    residual_times[mask_not_top][1::2],
    finalresiduals[mask_not_top][1::2],
    marker=".",
    s=30,
    label=f"{len(unique_observatories) - num_observatories} Other Observatories | RMS: {np.std(finalresiduals[mask_not_top][1::2]) * 1e6:.2f}",
    color="lightgrey",
)

# plots the highlighted top 10 observatories
for observatory in top_observatories:
    name_ra = f"{observatory} | {observatory_names.loc[observatory].Name} | RMS: {np.std(finalresiduals[concatenated_receiving_observatories == observatory][::2]) * 1e6:.2f}"
    name_dec = f"{observatory} | {observatory_names.loc[observatory].Name} | RMS: {np.std(finalresiduals[concatenated_receiving_observatories == observatory][1::2]) * 1e6:.2f}"
    axs[0].scatter(
        residual_times[concatenated_receiving_observatories == observatory][::2],
        finalresiduals[concatenated_receiving_observatories == observatory][::2],
        marker=".",
        s=30,
        label=name_ra,
        zorder=100,
    )
    axs[1].scatter(
        residual_times[concatenated_receiving_observatories == observatory][1::2],
        finalresiduals[concatenated_receiving_observatories == observatory][1::2],
        marker=".",
        s=30,
        label=name_dec,
        zorder=100,
    )

axs[0].legend(ncols=2, loc="upper center", bbox_to_anchor=(0.47, -0.15))
axs[1].legend(ncols=2, loc="upper center", bbox_to_anchor=(0.47, -0.15))

for ax in fig.get_axes():
    ax.grid()
    ax.set_ylabel("Residuals [rad]")
    ax.set_xlabel("Year")
    # this step hides a few outliers (~3 observations)
    ax.set_ylim(-1.5e-5, 1.5e-5)

overall_rms_ra_postfit = np.sqrt(np.mean(finalresiduals[::2]**2))
overall_rms_dec_postfit = np.sqrt(np.mean(finalresiduals[1::2]**2))

axs[0].set_title(f"Right Ascension, Overall RMS: {overall_rms_ra_postfit*1e6:.2f}")
axs[1].set_title(f"Declination, Overall RMS: {overall_rms_dec_postfit*1e6:.2f}")
fig.suptitle(f"Post-fit residuals for {target_name}")
fig.set_tight_layout(True)
plt.show()
######## POSTFIT RESIDUALS PLOTTING ################

"""
### Histograms per observatory
"""


num_observatories = 6
nbins = 20
number_of_columns = 2
transparency = 0.6



number_of_rows = (
    int(num_observatories / number_of_columns)
    if num_observatories % number_of_columns == 0
    else int((num_observatories + 1) / number_of_columns)
)

# we retrieve the observatory names again
observatory_names_hist = (
    batch.observatories_table(exclude_space_telescopes=True)
    .set_index("Code")
    .sort_values("count", ascending=False)
    .iloc[0:num_observatories]
)

top_observatories_hist = observatory_names_hist.index.tolist()


fig, axs = plt.subplots(
    number_of_rows,
    number_of_columns,
    figsize=(4.5 * number_of_columns, 3 * number_of_rows),
)

axs = axs.flatten()

for idx, observatory in enumerate(top_observatories_hist):
    name = f"{observatory} | {observatory_names_hist.loc[observatory].Name} | {int(observatory_names_hist.loc[observatory]['count'])} obs"

    axs[idx].hist(
        finalresiduals[concatenated_receiving_observatories == observatory][0::2],
        bins=nbins,
        alpha=transparency + 0.05,
        label="Right Ascension",
    )
    axs[idx].hist(
        finalresiduals[concatenated_receiving_observatories == observatory][1::2],
        bins=nbins,
        alpha=transparency,
        label="Declination",
    )

    axs[idx].grid()
    axs[idx].set_title(name)
    axs[idx].set_ylabel("Number of Observations")
    axs[idx].set_xlabel("Observation Residual [rad]")

axs[0].legend()

fig.suptitle(
    f"Final residual histograms of the {num_observatories} observatories with the most observations for {target_name}"
)
fig.set_tight_layout(True)
plt.show()


"""
# Plots for IAC paper

The following plots were created for the paper title "Open-Source High-Fidelity Orbit Estimation for Planetary Science and Space Situational Awareness Using the Tudat Software", presented at IAC 2025.

Since these plots are specifically tailored to the paper format, they contain a number of hard-corded setups and are thus not integrated in the previous plotting functions.
"""


fig, _, _, _, _ = plot_star_catalog_corrections(temp, figsize=(6, 4))

# fig.savefig("Eros_observation_weights_per_RA_DEC_pair.pdf")

fig, _, _ = plot_observation_weights(temp, include_satellites=False, figsize=(6, 4))
# fig.savefig("Eros_star_catalog_corrections.pdf")



fig = batch.plot_observations_sky(figsize=(6, 4))
fig.suptitle(f"{batch.size} observations for {target_name} in the sky")
fig.axes[0].get_legend().remove()

# fig.savefig("Eros_observations_sky.pdf")



comparison_reference = "horizons"

fig = plt.figure(layout="constrained", figsize=(11, 6))

####################################################
# TOP FIGURES
####################################################

subfigs = fig.subfigures(2, 1)
axs = subfigs[0].subplots(1, 3)

comparison_reference = check_comparison_reference(comparison_reference)

gap_ranges = get_gap_ranges(observation_collection_set[0])

# retrieve the states for a list of times in:
# SPICE
if comparison_reference == "spice":

    reference_states = np.array(
        [
            spice.get_body_cartesian_state_at_epoch(
                target_spkid,
                central_bodies[0],
                global_frame_orientation,
                "NONE",
                timee,
            )
            for timee in times_get_eph
        ]
    )

# Horizons
elif comparison_reference == "horizons":

    horizons_query = HorizonsQuery(
        query_id=f"{target_mpc_code};",
        location=f"500@{global_frame_origin}",
        epoch_list=list(times_get_eph),
        extended_query=True,
    )
    reference_states = horizons_query.cartesian(
        frame_orientation=global_frame_orientation
    )[:, 1:]

times_plot = times_get_eph / (86400 * 365.25) + 2000  # approximate for plot ticks


state_estimates_set = state_estimates_set_2[:-1]
setup_names = ["None", "Star Cat.", "Star Cat. + Weighting"]

for state_est, setup_name in zip(state_estimates_set, setup_names):
    # Error in kilometers
    error_to_reference = (reference_states - np.array(state_est)) / 1000

    error_to_reference = np.array(
        [
            inertial_to_rsw_rotation_matrix(reference_state) @ error[:3]
            for reference_state, error in zip(reference_states, error_to_reference)
        ]
    )

    axs[0].plot(times_plot, error_to_reference[:, 0], label=setup_name)
    axs[1].plot(times_plot, error_to_reference[:, 1], label=setup_name)
    axs[2].plot(times_plot, error_to_reference[:, 2], label=setup_name)

for idx, ax in enumerate(axs.flatten()):
    # show areas where there are no observations:
    for i, gap in enumerate(gap_ranges):
        ax.axvspan(
            xmin=gap[0],
            xmax=gap[1],
            color="red",
            alpha=0.1,
            label="Large gap in observations" if i == 0 else None,
        )
    ax.grid()

# axs[0].legend(ncol=1, loc="lower right")
axs[0].set_ylabel("R Error [km]")
axs[1].set_ylabel("S Error [km]")
axs[2].set_ylabel("W Error [km]")
axs[0].set_xlabel("Year")
axs[1].set_xlabel("Year")
axs[2].set_xlabel("Year")

subfigs[0].suptitle(
    f"Error vs {comparison_reference.upper()} of different pre-processing setups for {target_name}"
)
add_uncertainty_table_to_cartesian_plot(axs, ephemeris_uncertainty_table)

h, l = axs[2].get_legend_handles_labels()
axs[2].legend(
    handles=h[:-1], labels=l[:-1], ncol=1, loc="upper left", bbox_to_anchor=(1.01, 1.0)
)


####################################################
# BOTTOM FIGURE
####################################################

ax = subfigs[1].subplots()
subfigs[1].suptitle(
    f"Errors vs {comparison_reference.upper()} of final setup: {setup_names[chosen_setup_index]}, including Tudat formal errors"
)

state_estimate = state_estimates_set_2[chosen_setup_index]

error_to_reference = (reference_states - np.array(state_estimate)) / 1000

error_to_reference = np.array(
    [
        inertial_to_rsw_rotation_matrix(reference_state) @ error[:3]
        for reference_state, error in zip(reference_states, error_to_reference)
    ]
)

# plot
ax.plot(times_plot, error_to_reference[:, 0], label="R")
ax.plot(times_plot, error_to_reference[:, 1], label="S")
ax.plot(times_plot, error_to_reference[:, 2], label="W")


for i, gap in enumerate(gap_ranges):
    ax.axvspan(
        xmin=gap[0],
        xmax=gap[1],
        color="red",
        alpha=0.1,
        label="Large gap in observations" if i == 0 else None,
    )
ax.grid()

frame_name = "RSW"

ax.set_xlabel("Year")
ax.set_ylabel(f"{frame_name} Error [km]")

add_formal_error_to_cartesian_single_plot(
    ax, times_get_eph, formal_error_history_rsw, in_RSW=True
)
ax.legend(ncols=1, loc="upper left", bbox_to_anchor=(1.01, 1.0))

# fig.savefig("Eros_estimation_error_overview.pdf", dpi=400)


plt.show()<|MERGE_RESOLUTION|>--- conflicted
+++ resolved
@@ -15,23 +15,9 @@
 
 # Tudat imports for propagation and estimation
 from tudatpy.interface import spice
-<<<<<<< HEAD
 from tudatpy.dynamics import environment_setup, parameters_setup, parameters, propagation, propagation_setup
 from tudatpy import estimation
 from tudatpy.estimation import observable_models_setup,observable_models, observations_setup, observations, estimation_analysis
-=======
-from tudatpy import dynamics
-from tudatpy.dynamics import environment, environment_setup
-from tudatpy.dynamics import propagation_setup, parameters_setup, simulator
-from tudatpy import estimation
-from tudatpy.estimation import (
-    observable_models_setup,
-    observable_models,
-    observations_setup,
-    observations,
-    estimation_analysis,
-)
->>>>>>> 376a5ca9
 from tudatpy.constants import GRAVITATIONAL_CONSTANT
 from tudatpy.astro.frame_conversion import inertial_to_rsw_rotation_matrix
 from tudatpy.astro.time_representation import DateTime
@@ -448,10 +434,7 @@
     "Rhea": [propagation_setup.acceleration.point_mass_gravity()],
     "Iapetus": [propagation_setup.acceleration.point_mass_gravity()],
     "Dione": [propagation_setup.acceleration.point_mass_gravity()],
-<<<<<<< HEAD
-
-=======
->>>>>>> 376a5ca9
+
     "Uranus": [propagation_setup.acceleration.point_mass_gravity()],
     "Neptune": [propagation_setup.acceleration.point_mass_gravity()],
 }
@@ -468,17 +451,11 @@
         propagation_setup.acceleration.spherical_harmonic_gravity(2, 2),
     ],
     "Moon": [propagation_setup.acceleration.point_mass_gravity()],
-<<<<<<< HEAD
 
     "Mars": [propagation_setup.acceleration.point_mass_gravity()],
     "Phobos": [propagation_setup.acceleration.point_mass_gravity()],
     "Deimos": [propagation_setup.acceleration.point_mass_gravity()],
 
-=======
-    "Mars": [propagation_setup.acceleration.point_mass_gravity()],
-    "Phobos": [propagation_setup.acceleration.point_mass_gravity()],
-    "Deimos": [propagation_setup.acceleration.point_mass_gravity()],
->>>>>>> 376a5ca9
     "Ceres": [propagation_setup.acceleration.point_mass_gravity()],
     "Vesta": [propagation_setup.acceleration.point_mass_gravity()],
     "Jupiter": [propagation_setup.acceleration.point_mass_gravity()],
@@ -486,10 +463,7 @@
     "Europa": [propagation_setup.acceleration.point_mass_gravity()],
     "Ganymede": [propagation_setup.acceleration.point_mass_gravity()],
     "Callisto": [propagation_setup.acceleration.point_mass_gravity()],
-<<<<<<< HEAD
-
-=======
->>>>>>> 376a5ca9
+
     "Saturn": [propagation_setup.acceleration.point_mass_gravity()],
     "Titan": [propagation_setup.acceleration.point_mass_gravity()],
     "Rhea": [propagation_setup.acceleration.point_mass_gravity()],
@@ -557,19 +531,11 @@
 
 
 def perform_estimation(
-<<<<<<< HEAD
         bodies,
         acceleration_level:int,
         use_satellite_data: bool,
         apply_star_catalog_debias: bool,
         apply_weighting_scheme: bool,
-=======
-    bodies,
-    acceleration_level: int,
-    use_satellite_data: bool,
-    apply_star_catalog_debias: bool,
-    apply_weighting_scheme: bool,
->>>>>>> 376a5ca9
 ):
     # The satellites are present in the integration of all setups,
     # the included satellitess parameter in to_tudat() dictates whether a satellite's observations are used.
@@ -611,13 +577,7 @@
     )
     for link in link_list:
         observation_settings_list.append(
-<<<<<<< HEAD
             observable_models_setup.model_settings.angular_position(link, bias_settings=None)
-=======
-            observable_models_setup.model_settings.angular_position(
-                link, bias_settings=None
-            )
->>>>>>> 376a5ca9
         )
 
     # Create propagation settings
@@ -632,13 +592,9 @@
     )
 
     # Setup parameters settings to propagate the state transition matrix
-<<<<<<< HEAD
     parameter_settings = parameters_setup.initial_states(
         propagator_settings, bodies
     )
-=======
-    parameter_settings = parameters_setup.initial_states(propagator_settings, bodies)
->>>>>>> 376a5ca9
 
     # Create the parameters that will be estimated
     parameters_to_estimate = parameters_setup.create_parameter_set(
@@ -1026,25 +982,9 @@
     # plot
     fig, ax = plt.subplots(constrained_layout=True)
     times_plot = times_get_eph / (86400 * 365.25) + 2000  # approximate for plot ticks
-<<<<<<< HEAD
     ax.plot(times_plot, error_to_reference[:, 0], label="Radial" if in_RSW else "X")
     ax.plot(
         times_plot, error_to_reference[:, 1], label="Along-Track" if in_RSW else "Y"
-=======
-    axs[0].plot(times_plot, error_spice[:, 0], label="Radial" if in_RSW_frame else "X")
-    axs[0].plot(
-        times_plot, error_spice[:, 1], label="Along-Track" if in_RSW_frame else "Y"
-    )
-    axs[0].plot(
-        times_plot, error_spice[:, 2], label="Cross-Track" if in_RSW_frame else "Z"
-    )
-    axs[0].plot(
-        times_plot,
-        np.linalg.norm(error_spice[:, :3], axis=1),
-        label="magnitude",
-        linestyle="--",
-        color="k",
->>>>>>> 376a5ca9
     )
     ax.plot(
         times_plot, error_to_reference[:, 2], label="Cross-Track" if in_RSW else "Z"
@@ -1312,34 +1252,10 @@
 temp = batch.copy()
 temp.to_tudat(bodies=bodies, included_satellites=None, apply_weights_VFCC17=True)
 # mark weights red if it is a satellite observation
-<<<<<<< HEAD
-=======
-marker_color = ["tab:red" if x == "S" else "tab:blue" for x in temp.table.note2]
-
-fig, (ax1, ax2) = plt.subplots(2, 1, figsize=(9, 6), sharex=True)
-ax1.scatter(
-    temp.table.epochUTC, temp.table.corr_RA_EFCC18, color="tab:blue", marker="+"
-)
-ax2.scatter(
-    temp.table.epochUTC, temp.table.corr_DEC_EFCC18, color="tab:orange", marker="+"
-)
->>>>>>> 376a5ca9
 
 plot_star_catalog_corrections(temp)
 
-<<<<<<< HEAD
 plot_observation_weights(temp, include_satellites=False)
-=======
-fig, ax = plt.subplots(1, 1, figsize=(9, 4))
-ax.scatter(temp.table.epochUTC, temp.table.weight, marker="+", c=marker_color)
-ax.set_yscale("log")
-ax.set_ylabel(r"Weight $[rad^{-1}]$")
-ax.grid()
-fig.suptitle(
-    "Observation Weights (per RA/DEC pair) (bigger = more impact) [red=Satellite]"
-)
-fig.set_tight_layout(True)
->>>>>>> 376a5ca9
 
 
 """
@@ -1453,7 +1369,6 @@
     final_state_estimate,
     final_setup_name,
     final_observation_collection,
-<<<<<<< HEAD
     "spice",
     in_RSW=False,
 )
@@ -1463,15 +1378,11 @@
     final_observation_collection,
     "horizons",
     in_RSW=False,
-=======
-    in_RSW_frame=False,
->>>>>>> 376a5ca9
 )
 plot_cartesian_single(
     final_state_estimate,
     final_setup_name,
     final_observation_collection,
-<<<<<<< HEAD
     "spice",
     in_RSW=True,
 )
@@ -1522,10 +1433,6 @@
     ax, times_get_eph, formal_error_history_rsw, in_RSW=True
 )
 fig
-=======
-    in_RSW_frame=True,
-)
->>>>>>> 376a5ca9
 
 
 """
@@ -1543,13 +1450,7 @@
 
 
 # Corellation can be retrieved using the CovarianceAnalysisInput class:
-<<<<<<< HEAD
 covariance_input = estimation.estimation_analysis.CovarianceAnalysisInput(final_observation_collection)
-=======
-covariance_input = estimation.estimation_analysis.CovarianceAnalysisInput(
-    final_observation_collection
-)
->>>>>>> 376a5ca9
 covariance_output = final_estimator.compute_covariance(covariance_input)
 
 correlations = covariance_output.correlations
@@ -1614,11 +1515,7 @@
 
 observatory_link_to_mpccode = {
     idx: final_observation_collection.link_definition_ids[idx][
-<<<<<<< HEAD
         observable_models_setup.links.receiver
-=======
-        observable_models_setup.links.LinkEndType.receiver
->>>>>>> 376a5ca9
     ].reference_point
     for idx in unique_observatories
 }
