# Retrieving observation data from the Minor Planet Centre
"""
Copyright (c) 2010-2023, Delft University of Technology. All rights reserved. This file is part of the Tudat. Redistribution and use in source and binary forms, with or without modification, are permitted exclusively under the terms of the Modified BSD license. You should have received a copy of the license with this file. If not, please or visit: http://tudat.tudelft.nl/LICENSE.

"""

## Context
"""
The [Minor Planet Centre](https://www.minorplanetcenter.net/) (MPC) provides positional elements and observation data for minor planets, comets and outer irregular natural satellites of the major planets. Tudat's BatchMPC class allows for the retrieval and processing of observational data for these objects. This example highlights the complete functionality of the BatchMPC class itself. The [Estimation with MPC](https://docs.tudat.space/en/latest/_src_getting_started/_src_examples/notebooks/estimation/estimation_with_mpc.html) example showcases estimation with MPC observations, but we recommend going through this example first.

MPC receives and stores observations from observatories across the world. These are optical observations in a Right Ascension (RA) and Declination (DEC) format which are processed into an Earth-inertial J2000 format. Objects are all assigned a unique minor-planet designation number (see examples below), comets use a distinct designation. Larger objects are often also given a name (only about 4% have been given a name currently). Similarly, observatories are also assigned a unique 3 symbol code.

The following asteroids will be used in the example:

- [433 Eros](https://en.wikipedia.org/wiki/433_Eros) (also the main focus of the [Estimation with MPC](https://docs.tudat.space/en/latest/_src_getting_started/_src_examples/notebooks/estimation/estimation_with_mpc.html) example)
- [238 Hypatia](https://en.wikipedia.org/wiki/238_Hypatia)
- [329 Svea](https://en.wikipedia.org/wiki/329_Svea)
"""

## Basic Usage
"""
"""

### Import statements
"""
In this example we do not perform an estimation, as such we only need the batchMPC class from data, environment_setup and observation to convert our observations to Tudat and optionally datetime to filter our batch. We will also use the Tudat Horizons interface to compare observation ouput and load the standard SPICE kernels.
"""

from tudatpy.data.mpc import BatchMPC
from tudatpy.kernel.numerical_simulation import environment_setup
from tudatpy.kernel.numerical_simulation.estimation_setup import observation
from tudatpy.kernel.interface import spice

from tudatpy.data.horizons import HorizonsQuery

from datetime import datetime
import numpy as np
import matplotlib.pyplot as plt


# Load spice kernels
spice.load_standard_kernels()

<<<<<<< HEAD
# %% [markdown]
=======

>>>>>>> ac56a32a
### Retrieval
"""
We initialise a `BatchMPC` object, create a list with the objects we want and use `.get_observations()` to retrieve the observations. `.get_observations()` uses [astroquery](https://astroquery.readthedocs.io/en/latest/mpc/mpc.html) to retrieve data from MPC and requires an internet connection. The observations are cached for faster retrieval in subsequent runs. The `BatchMPC` object removes duplicates if `.get_observations()` is ran twice.

Tudat's estimation tools allow for multiple Objects to be analysed at the same time. BatchMPC can process multiple objects into a single observation collection automatically. For now lets retrieve the observations for Eros and Svea. BatchMPC uses MPC codes for objects and observatories. To get an overview of the batch we can use the `summary()` method. Let's also get some details on some of the observatories that retrieved the data using the `observatories_table()` method.
"""

asteroid_MPC_codes = [433, 329] # Eros and Svea

batch1 = BatchMPC()

batch1.get_observations(asteroid_MPC_codes)

batch1.summary()
print(batch1.observatories_table(only_in_batch=True, only_space_telescopes=False, include_positions=False))
print("Space Telescopes:")
print(batch1.observatories_table(only_in_batch=True, only_space_telescopes=True, include_positions=False))

# We can also directly have a look at the the observations themselves, for example, lets take a look at the first and final observations from TESS and WISE. The table property allows for read only access to the observations in pandas dataframe format. 

obs_by_TESS = batch1.table.query("observatory == 'C57'").loc[:, ["number", "epochUTC", "RA", "DEC"]].iloc[[0, -1]]
obs_by_WISE = batch1.table.query("observatory == 'C51'").loc[:, ["number", "epochUTC", "RA", "DEC"]].iloc[[0, -1]]

print("Initial and Final Observations by TESS")
print(obs_by_TESS)
print("Initial and Final Observations by WISE")
print(obs_by_WISE)

### Filtering
"""
From the summary we can see that even the first observations from the 1890s are included. This is not ideal. We might also want to exclude some observatories. To fix this we use the `.filter()` method. Dates can be filtered using the standard seconds since J2000 TDB format or through python's datetime standard library in UTC for simplicity. Additionally, specific bands can be selected and observatories can explicitly be included or excluded. The `.filter()` method alters the original batch in place, an alternative is shown in the Additional Features section.
"""

observatories_to_exlude = ["000", "C59"] # chosen as an example

print(f"Size before filter: {batch1.size}")
batch1.filter(observatories_exclude=observatories_to_exlude, epoch_start=datetime(2018, 1, 1), epoch_end=746013855.0)
print(f"Size after filter: {batch1.size}")

batch1.summary()

### Set up the system of bodies
"""
A system of bodies must be created to keep observatories' positions consistent with Earth's shape model and to allow the attachment of these observatories to Earth. For the purposes of this example, we keep it as simple as possible. See the [Estimation with MPC](https://docs.tudat.space/en/latest/_src_getting_started/_src_examples/notebooks/estimation/estimation_with_mpc.html) for a more complete setup and explanation appropriate for estimation. For our bodies, we only use Earth and the Sun. We set our origin to `"SSB"`, the solar system barycenter. We use the default body settings from the `SPICE` kernel to initialise the planet and use it to create a system of bodies. This system of bodies is used in the `to_tudat()` method.
"""

bodies_to_create = ["Sun", "Earth"]

# Create default body settings
global_frame_origin = "SSB"
global_frame_orientation = "J2000"
body_settings = environment_setup.get_default_body_settings(
    bodies_to_create, global_frame_origin, global_frame_orientation)

# Create system of bodies
bodies = environment_setup.create_system_of_bodies(body_settings)

### Retrieve Observation Collection
"""

"""

# Now that our batch is ready, we can transform it to a Tudat `ObservationCollection` object using the `to_tudat()` method.
# 
# The `.to_tudat()` does the following for us:
# 
# 1. Creates an empty body for each minor planet with their MPC code as a name.
# 2. Adds this body to the system of bodies inputted to the method.
# 3. Retrieves the global position of the terrestrial observatories in the batch and adds these stations to the Tudat environment.
# 4. Creates link definitions between each unique terrestrial observatory/ minor planet combination in the batch.
# 5. (Optionally) creates a link definition between each space telescope / minor planet combination in the batch. This requires an addional input.
# 6. Creates a `SingleObservationSet` object for each unique link that includes all observations for that link.
# 7. Returns an `ObservationCollection` object.
# 
# If our batch includes space telescopes like WISE and TESS we must either link their Tudat name or exclude them. For now we exclude them by setting `included_satellites` to `None`. The additional features section shows an example of how to link satellites to the `to_tudat()` method. The '.to_tudat()' method does not alter the batch object itself.

observation_collection = batch1.to_tudat(bodies, included_satellites=None)

# The names of the bodies added to the system of bodies object as well as the dates of the oldest and latest observations can be retrieved from the batch:

epoch_start = batch1.epoch_start # in seconds since J2000 TDB (Tudat default)
epoch_end = batch1.epoch_end
object_names = batch1.MPC_objects

# We can now retrieve the links from the ObservationCollection we got from `to_tudat()` and we can now create settings for these links. This is where link biases would be set, for now we just keep the settings default.

observation_settings_list = list()

link_list = list(
    observation_collection.get_link_definitions_for_observables(
        observable_type=observation.angular_position_type
    )
)

for link in link_list:
    # add optional bias settings
    observation_settings_list.append(
        observation.angular_position(link, bias_settings=None)
    )

<<<<<<< HEAD
# %% [markdown]
# With the `observation_collection` and `observation_settings_list` ready, we have all the observation inputs we need to perform an estimation.

# %% [markdown]
### Comparing to JPL Horizons Interpolated RA and DEC
"""
The Horizons Ephemeris API provides interpolated RA and DEC values for many objects in the solar system. Tudat includes an interface for the JPL Horizons system. Please note that these are not real observations but are instead based on ephemerides. As validation, let's compare these interpolated RA and DEC to MPC's values for 329 Svea:
"""

# %%
# Let's simplify by using only 329 Svea and removing observations from space telescopes
target = "329"
target_horizons = target + ";" # ; specificies minor bodies

batch_eros = BatchMPC()
batch_eros.get_observations([target])
batch_eros.filter(
    epoch_start=datetime(2018, 1, 1),
    observatories_exclude=["C51", "C57", "C59"],
)

# Retrieve MPC observation times, RA and DEC
batch_times = batch_eros.table.epochJ2000secondsTDB.to_list()
batch_times_utc = batch_eros.table.epochUTC.to_list()
batch_RA = batch_eros.table.RA
batch_DEC = batch_eros.table.DEC

# Create Horizons query, see Horizons Documentation for more info.
hypatia_horizons_query = HorizonsQuery(
    query_id=target_horizons,
    location="500@399",  # geocenter @ Earth
    epoch_list=batch_times,
    extended_query=True,
)

# retrieve JPL observations
jpl_observations = hypatia_horizons_query.interpolated_observations()
jpl_RA = jpl_observations[:, 1]
jpl_DEC = jpl_observations[:, 2]

max_diff_RA = np.abs(jpl_RA - batch_RA).max()
max_diff_DEC = np.abs(jpl_DEC - batch_DEC).max()
print("Maximum difference between Interpolated Horizons data and MPC observations:")
print(f"Right Ascension: {np.round(max_diff_RA, 10)} rad")
print(f"Declination: {np.round(max_diff_DEC, 10)} rad")

# create plot
fig, (ax_ra, ax_dec) = plt.subplots(2, 1, figsize=(11, 6), sharex=True)

ax_ra.scatter(batch_times_utc, (jpl_RA - batch_RA), marker="+")
ax_dec.scatter(batch_times_utc, (jpl_DEC - batch_DEC), marker="+")

ax_ra.set_ylabel("Error [rad]")
ax_dec.set_ylabel("Error [rad]")
ax_dec.set_xlabel("Date")

ax_ra.grid()
ax_dec.grid()

ax_ra.set_title("Right Ascension")
ax_dec.set_title("Declination")

plt.show()

# %% [markdown]
# That's it! Next, check out the [Estimation with MPC](https://docs.tudat.space/en/latest/_src_getting_started/_src_examples/notebooks/estimation/estimation_with_mpc.html) example to try estimation with the observations we have retrieved here. The remainder of the example discusses additional features of the BatchMPC interface.
=======
# With the `observation_collection` and `observation_settings_list` ready, we have all the observation inputs we need to perform an estimation. Next, lets verify the observations. Next, check out the [Estimation with MPC](https://docs.tudat.space/en/latest/_src_getting_started/_src_examples/notebooks/estimation/estimation_with_mpc.html) example to try estimation with the observations we have retrieved here. The remainder of the example discusses additional features.
>>>>>>> ac56a32a

## Additional Features
"""
"""

### Using satellite observations.
"""
Space Telescopes in Tudat are treated as bodies instead of stations. To use their observations, their motion should be known to Tudat. A user may for example retrieve their ephemirides from a SPICE kernel or propagate the satellite. This body must then be linked to the MPC code for that space telescope when calling the `to_tudat()` method. The MPC code for TESS can be obtained using the `observatories_table()` method as used previously. Bellow is an example using a spice kernel.
"""

# Note that we are using the add_empty_settings() method instead of add_empty_body().
# This allows us to add ephemeris settings, 
# which tudat uses to create an ephemeris which is consistent with the rest of the environment.
TESS_code = "-95"
body_settings.add_empty_settings("TESS")

# Set up the space telescope's dynamics, TESS orbits earth
# the spice kernel can be retrieved from: https://archive.stsci.edu/missions/tess/models/
spice.load_kernel(r"tess_20_year_long_predictive.bsp")
body_settings.get("TESS").ephemeris_settings =  environment_setup.ephemeris.direct_spice(
     "Earth", global_frame_orientation, TESS_code)

# NOTE this is incorrect, here we are trying to set the ephemeris directly:
# Setting the ephemeris settings allows tudat to complete the relevant setup for the body. 
# bodies.create_empty_body("TESS")
# bodies.get("TESS").ephemeris = environment_setup.ephemeris.direct_spice(
#      global_frame_origin, global_frame_orientation, TESS_code)

# Create system of bodies
bodies = environment_setup.create_system_of_bodies(body_settings)
# create dictionary to link names. MPCcode:NameInTudat
sats_dict = {"C57":"TESS"}

observation_collection = batch1.to_tudat(bodies, included_satellites=sats_dict)

### Manual retrieval from astroquery
"""
Those familiar with astroquery (or those who have existing filitering/ retrieval processes) may use the `from_astropy()` and `from_pandas()` methods to still use `to_tudat()` functionality. The input must meet some requirements which can be found in the API documentation, the default format from astroquery fits these requirements.
"""

from astroquery.mpc import MPC

mpc_code_hypatia = 238
data = MPC.get_observations(mpc_code_hypatia)

# ...
# Any additional filtering steps
# ...

batch2 = BatchMPC()
batch2.from_astropy(data)

# alternative if pandas is preffered:
# data_pandas = data.to_pandas()
# batch2.from_astropy(data_pandas)

batch2.summary()

### Combining batches
"""
Batches can be combined using the `+` operator, duplicates are removed.
"""

batch3 = batch2 + batch1
batch3.summary()

### Copying and non in-place filtering
"""
We may want to compare results between batches. In that case it is usefull to copy a batch or perform non-destructive filtering:
"""

# Copying existing batches:
import copy
batch1_copy = copy.copy(batch1)
# simpler equivalent:
batch1_copy = batch1.copy()

# normal in-place/destructive filter
batch1_copy.filter(epoch_start=datetime(2023, 1, 1)) # returns None
# non-destructive filter:
batch1_copy2 = batch1.filter(epoch_start=datetime(2023, 1, 1), in_place=False) # returns filtered copy

batch1_copy.summary()
batch1_copy2.summary()

### Plotting observations
"""
The `.plot_observations_sky()` method can be used to view a projection of the observations. Similarly, `.plot_observations_temporal()` shows the declination and right ascension of a batch's bodies over time.
"""

<<<<<<< HEAD
# %%
=======
import matplotlib.pyplot as plt

>>>>>>> ac56a32a
# Try some of the other projections: 'hammer', 'mollweide' and 'lambert'
fig = batch1.plot_observations_sky(projection="aitoff")
# specific objects can be selected for large batches:
fig = batch1.plot_observations_sky(projection=None, objects=[329]) 

plt.show()

# Similar to the sky plot, specific bodies can be chosen to be plotted with the objects argument
<<<<<<< HEAD
fig = batch1.plot_observations_temporal()

plt.show()

=======
fig = batch1.plot_observations_temporal()
>>>>>>> ac56a32a
<|MERGE_RESOLUTION|>--- conflicted
+++ resolved
@@ -41,11 +41,6 @@
 # Load spice kernels
 spice.load_standard_kernels()
 
-<<<<<<< HEAD
-# %% [markdown]
-=======
-
->>>>>>> ac56a32a
 ### Retrieval
 """
 We initialise a `BatchMPC` object, create a list with the objects we want and use `.get_observations()` to retrieve the observations. `.get_observations()` uses [astroquery](https://astroquery.readthedocs.io/en/latest/mpc/mpc.html) to retrieve data from MPC and requires an internet connection. The observations are cached for faster retrieval in subsequent runs. The `BatchMPC` object removes duplicates if `.get_observations()` is ran twice.
@@ -146,7 +141,6 @@
         observation.angular_position(link, bias_settings=None)
     )
 
-<<<<<<< HEAD
 # %% [markdown]
 # With the `observation_collection` and `observation_settings_list` ready, we have all the observation inputs we need to perform an estimation.
 
@@ -213,9 +207,6 @@
 
 # %% [markdown]
 # That's it! Next, check out the [Estimation with MPC](https://docs.tudat.space/en/latest/_src_getting_started/_src_examples/notebooks/estimation/estimation_with_mpc.html) example to try estimation with the observations we have retrieved here. The remainder of the example discusses additional features of the BatchMPC interface.
-=======
-# With the `observation_collection` and `observation_settings_list` ready, we have all the observation inputs we need to perform an estimation. Next, lets verify the observations. Next, check out the [Estimation with MPC](https://docs.tudat.space/en/latest/_src_getting_started/_src_examples/notebooks/estimation/estimation_with_mpc.html) example to try estimation with the observations we have retrieved here. The remainder of the example discusses additional features.
->>>>>>> ac56a32a
 
 ## Additional Features
 """
@@ -306,12 +297,9 @@
 The `.plot_observations_sky()` method can be used to view a projection of the observations. Similarly, `.plot_observations_temporal()` shows the declination and right ascension of a batch's bodies over time.
 """
 
-<<<<<<< HEAD
-# %%
-=======
+
 import matplotlib.pyplot as plt
 
->>>>>>> ac56a32a
 # Try some of the other projections: 'hammer', 'mollweide' and 'lambert'
 fig = batch1.plot_observations_sky(projection="aitoff")
 # specific objects can be selected for large batches:
@@ -320,11 +308,6 @@
 plt.show()
 
 # Similar to the sky plot, specific bodies can be chosen to be plotted with the objects argument
-<<<<<<< HEAD
 fig = batch1.plot_observations_temporal()
 
 plt.show()
-
-=======
-fig = batch1.plot_observations_temporal()
->>>>>>> ac56a32a
