<<<<<<< HEAD
import sys
sys.path.insert(0, "/home/dominic/Tudat/tudat-bundle/tudat-bundle/cmake-build-debug/tudatpy")
#!/usr/bin/env python
# coding: utf-8
=======
# MRO Range Data
"""
>>>>>>> c36babcf

Copyright (c) 2010-2024, Delft University of Technology. All rights reserved. This file is part of the Tudat. Redistribution and use in source and binary forms, with or without modification, are permitted exclusively under the terms of the Modified BSD license. You should have received a copy of the license with this file. If not, please or visit: http://tudat.tudelft.nl/LICENSE.

"""

<<<<<<< HEAD
=======
## Context
"""

With this example, we will explore how to load tracking observations into Tudat so that they can be used for estimation purposes. We then show how to simulate the same measurements and reduce the observation residuals by adding a more accurate rotation model and relativistic corrections.

The example uses range measurements from the Mars Reconnaissance Orbiter (MRO) with a variety of Deep Space Network (DSN) ground stations. The data is already corrected so that it represents the two-way light time between those ground stations and Mars system barycenter. To simulate the observations, we start from SPICE ephemerides and obtain residuals in the order of a few hundred meters.

"""

## Prerequisites
"""

To run this example, you need [the data file](https://ssd.jpl.nasa.gov/dat/planets/mrorange2006-2013.txt) from the NASA JPLand store it in a subfolder called [./data](./data). For your convenience, this file has been added to the example repository already

"""

>>>>>>> c36babcf
# Set the filename of the data file
TRACKING_FNAME = "./data/mrorange2006-2013.txt"

# Check if you have the file in the correct place
try:
    with open(TRACKING_FNAME, "r") as f:
        pass
except FileNotFoundError:
    print(
        f"FILE {TRACKING_FNAME} NOT FOUND. Make sure you have downloaded the data file and stored in the correct place."
    )
    exit(1)


## Import statements
"""

Typically - in the most pythonic way - all required modules are imported at the very beginning.

Some standard modules are first loaded: `numpy` and `matplotlib.pyplot`.

Then, the different modules of `tudatpy` that will be used are imported. Most notably, some elements of the `observation`, `estimation` and `estimation_setup` modules will be used and demonstrated within this example.

"""

# General imports
import numpy as np
import matplotlib.pyplot as plt

# Tudatpy imports
from tudatpy import data
from tudatpy import constants
from tudatpy.interface import spice
from tudatpy.astro import time_conversion
from tudatpy.numerical_simulation import environment_setup, environment
from tudatpy.numerical_simulation import estimation, estimation_setup
from tudatpy.numerical_simulation.estimation_setup import observation


## Read the observations
"""

To investigate the observation data, we will start by reading the observations into a format that is useful for Tudat.

After inspecting the data file, we can see that it contains columns related to the spacecraft id, the DSN stations involved with the measurement, a date in UTC format, the round-trip light time and a correction term. We can use the `read_tracking_txt_file` function to read that raw data into an intermediate format that takes care of appropriate unit conversions for known column identifiers

The file columns specified here are all known to Tudat, and can be used to process the observation (see [LINK]() for a complete list of available column types). If a file contains additional columns, they can be specified with any unknown string and the `read_tracking_txt_file` function will load them in string format without using them further. If needed, these can be accessed as a dictionary through `raw_datafile.raw_datamap`.

"""

file_columns = [
    "spacecraft_id",
    "dsn_transmitting_station_nr",
    "dsn_receiving_station_nr",
    "year",
    "month_three_letter",
    "day",
    "hour",
    "minute",
    "second",
    "round_trip_light_time_microseconds",
    "time_tag_delay_microseconds",
]

raw_datafile = data.read_tracking_txt_file(
    file_name=TRACKING_FNAME, column_types=file_columns, comment_symbol="#", value_separators=",:\t "
)


### Convert to Observation Collection
"""

We then specify any required ancillary settings; in this case we use the factory function for N-way range observations, where all signals are in the X-band frequency range. Then, all the necessary information is available to create the observation collection with "Mars" as main body. Recall that the observations were made using the MRO spacecraft, but already corrected for Mars system barycenter. You could consider that there might be slightly difference between Mars itself and the system barycenter, but since both Deimos and Phobos are very small (7 and 8 orders of magnitude less massive than Mars), this difference is negligible for the example.

An `ObservationCollection` is the useful type for Tudat to perform all its estimation functionality. You can read up on it in [the documentation](https://docs.tudat.space/en/latest/_src_user_guide/state_estimation/observation_simulation.html#creating-observations). In this case, we obtained that collection from real tracking data, but it is also possible to artificially create such a collection from a simulation or from known ephemerides, which is what we will demonstrate [below](#simulation).

<<<<<<< HEAD
=======
"""

>>>>>>> c36babcf
# Create ancillary settings
ancillary_settings = observation.n_way_range_ancilliary_settings(frequency_bands=[observation.FrequencyBands.x_band,observation.FrequencyBands.x_band])

# Create the observation collection
observations = observation.create_tracking_txtfile_observation_collection(
    raw_datafile, "Mars", ancillary_settings=ancillary_settings
)


# Now, it is possible to extract the observation times and values and plot them for inspection. 
# The range from Earth to Mars and back oscillates between about 1.2 AU at closest approach and 5 AU when furthest apart. This is certainly within intuitive expectations for a planet at ~1.5 AU semi-major axis.
# 

observation_times = np.array(observations.concatenated_times)
observation_vals = observations.concatenated_observations
observation_times_year = observation_times / constants.JULIAN_YEAR + 2000


plt.figure()
plt.title("Observed two-way range to Mars")
plt.plot(observation_times_year, observation_vals / constants.ASTRONOMICAL_UNIT, ".", label="Scatter plot")
plt.xlabel("Time [year]")
plt.ylabel("Two-way range [AU]")
plt.legend()
plt.grid("on")
plt.show()


## Simulation
"""

For this example, we aim to mimic the loaded real observations by calculating them from SPICE ephemerides. To achieve that, the first step is to load the standard SPICE kernels into our program.

"""

spice.load_standard_kernels()


## Create Bodies
"""

We then continue to set up the environment by creating the relevant bodies and applying their default body settings. A global frame with origin at Solar System Barycenter (SSB) and J2000 orientation is chosen. For this example, we want to show the influence of adding a more precise rotation model, so a simple utility function is introduced to create the bodies.

"""

def create_bodies(use_itrf_rotation_model: bool = False) -> environment.SystemOfBodies:
    # Create default body settings
    bodies_to_create = ["Sun", "Earth", "Mars"]
    global_frame_origin = "SSB"
    global_frame_orientation = "J2000"
    body_settings = environment_setup.get_default_body_settings(
        bodies_to_create, global_frame_origin, global_frame_orientation
    )

    # Add ground stations DSN
    body_settings.get("Earth").ground_station_settings = environment_setup.ground_station.dsn_stations()
    bodies = environment_setup.create_system_of_bodies(body_settings)

    # Rotation model
    if use_itrf_rotation_model:
        body_settings.get("Earth").rotation_model_settings = environment_setup.rotation_model.gcrs_to_itrs(
            environment_setup.rotation_model.iau_2006, global_frame_orientation
        )

    # Create system of bodies
    bodies = environment_setup.create_system_of_bodies(body_settings)
    return bodies


bodies = create_bodies()


## Create Simulated observations
"""

To simulate observations, we need three main things:

* Observation simulators, defining which observation types need to be simulated and which linkends need to be used.
* Observation simulation settings, defining the times at which to simulate the observations.
* The system of bodies relevant for the simulation

Do check out the [documentation](https://docs.tudat.space/en/latest/_src_user_guide/state_estimation/observation_simulation.html#simulating-the-observations) for a more rigorous explanation of the technicalities.

The system of bodies was already defined above, and all the other required information is in the collection of real observations that were loaded from the data file. For the observation simulation settings, there is a convenience function that extracts the settings from the collection `observation_settings_from_collection`. Creating the simulators is slightly more involved, as we need to specify the correct link definition for every observation - recall that the measurements are made using a variety of ground station.
"""

# Extract the relevant information from the real observations to mimic
linkdef_ids = observations.concatenated_link_definition_ids
distinct_linkdefs = observations.get_link_definitions_for_observables(observation.n_way_range_type)
link_ends_per_index = observations.link_definition_ids

# Create the observation model settings to match those of the real observations
observation_model_settings = [
    estimation_setup.observation.n_way_range(distinct_linkdefs[linkdef_id]) for linkdef_id in linkdef_ids
]

def create_observations(observation_model_settings, bodies):
    # Create the observation simulators
    observation_simulators = estimation_setup.create_observation_simulators(observation_model_settings, bodies)

    # Get the simulator settings directly from the real observations
    observation_simulation_settings = estimation_setup.observation.observation_settings_from_collection(observations)

    # Simulate the observations
    simulated_observations = estimation.simulate_observations(observation_simulation_settings, observation_simulators, bodies)

    return simulated_observations

# Simulate the observations
simulated_observations_simple = create_observations(observation_model_settings, bodies)


### Simple simulation
"""
For the first attempt, we don't include any corrections. This implies that the simulation will simply calculate the Euclidean distance that the light travels between the link ends. Plotting the difference between that and the observations reveals an error that grows with the distance between Earth and Mars. The larger the distance, the more that range is underestimated by the simple simulation. Additionally, there is some spread of the residuals, that seems to be related to a phenomenon of much higher frequency.
"""

residuals_simple = simulated_observations_simple.concatenated_observations - observation_vals

plt.figure()
plt.plot(observation_times_year, residuals_simple, ".")
plt.title("Most simple simulation")
plt.xlabel("Time [year]")
plt.ylabel("Residuals [m]")
plt.grid("on")
plt.axhline(0, color="k", zorder=0)
plt.show()


### Improving the rotation model
"""

One reason that might come to mind for the residual spread of about 20 km is that the position of the ground stations is not accurately modelled over time. This is indeed due to the simplifications in the default rotation model. If we create the bodies using the rotation model according to the IERS 2010 models, the spread is completely eliminated.
"""

bodies_rotation = create_bodies(use_itrf_rotation_model=True)
simulated_observations_rotation = create_observations(observation_model_settings, bodies_rotation)
residuals_rotation = simulated_observations_rotation.concatenated_observations - observation_vals

plt.figure()
plt.plot(observation_times_year, residuals_rotation, ".")
plt.title("Simulation with ITRF rotation model added")
plt.xlabel("Time [year]")
plt.ylabel("Residuals [m]")
plt.grid("on")
plt.axhline(0, color="k", zorder=0)
plt.show()


## Adding light time corrections
"""

<<<<<<< HEAD
=======
After adjusting the rotation model, it is clear that the simulation systematically underestimates the range. This seems to behave asymptotically as the distance between Mars and Earth increases, but notice that there are no measurements in the most extreme regions. At those times, the Sun is in the way, preventing useful observations. This also indicates that the presence of the Sun influences the travel time of the light. 

To account for the relativistic effects of the Sun, we can add a light time correction to the settings of the observation model. 
Doing this and once more plotting the residuals shows that the error signal related to the Earth-Mars synodic period is removed, leaving a residual that oscillates annually in the order a few hundreds of meters. 
"""

>>>>>>> c36babcf
#  Create light time corrections
light_time_correction_list =[
        estimation_setup.observation.first_order_relativistic_light_time_correction(["Sun"])
]

observation_model_settings_lighttime = [
    estimation_setup.observation.n_way_range(distinct_linkdefs[linkdef_id], light_time_correction_list) for linkdef_id in link_ends_per_index
]


simulated_observations_lighttime = create_observations(observation_model_settings_lighttime, bodies_rotation)
residuals_lighttime = simulated_observations_lighttime.concatenated_observations - observation_vals

# Plot the new residuals
plt.figure()
plt.plot(observation_times_year, residuals_lighttime, ".")
plt.title("Simulation with light time corrections added")
plt.xlabel("Time [year]")
plt.ylabel("Residuals [m]")
plt.grid("on")
plt.axhline(0, color="k", zorder=0)
plt.show()
#
# plt.figure()
# plt.plot(observation_times_year, corrections, ".")
# plt.title("Time corrections")
# plt.xlabel("Time [year]")
# plt.ylabel("Residuals [m]")
# plt.grid("on")
# plt.axhline(0, color="k", zorder=0)
# plt.show()


<<<<<<< HEAD


# ## Adding time scale corrections
#
# Much of the remaining error can be seen to have an annual period. The underlying cause is that the range is measured in UTC time scale, while the simulated observation
# is measured in TDB time scale. We can extend our model to incorporate this effect by using the ``two_way_time_scale_range_bias`` bias
# In[ ]:
=======
## Summary Plot
"""
>>>>>>> c36babcf

The following plot just summarises the observation simulation efforts of this example. You could go on to reduce the residuals to several meters (see [Kuchynka et al., 2012](https://ipnpr.jpl.nasa.gov/progress_report/42-190/190C.pdf) for details). This indicates some small but important imperfections in our algorithms, for instance simplifications used in the time conversions between the time stamps in the files, and the times used in our simulations. The residuals indicate (among others) a periodic trend at the Earth's orbital period around the Sun.
"""

bias_setting = estimation_setup.observation.two_way_time_scale_range_bias( )

observation_model_settings_lighttime = [
    estimation_setup.observation.n_way_range(distinct_linkdefs[linkdef_id], light_time_correction_list,bias_setting) for linkdef_id in link_ends_per_index
]


simulated_observations_timescalebias = create_observations(observation_model_settings_lighttime, bodies_rotation)
residuals_timescalebias = simulated_observations_timescalebias.concatenated_observations - observation_vals

# Plot the new residuals
plt.figure()
plt.plot(observation_times_year, residuals_timescalebias, ".")
plt.title("Simulation with time scale bias added")
plt.xlabel("Time [year]")
plt.ylabel("Residuals [m]")
plt.grid("on")
plt.axhline(0, color="k", zorder=0)
plt.show()

# ## Adding solar corona model
#
# Much of the remaining error is concentrated at a few short time intervals. This is where the Earth and Mars are in opposition, and the radio signal
# passes very close to the Sun, requiring a model for the solar corona. This model is semi-empirical, and optimal settings for a given pass require some tuning
# Below, we run the analysis with reasonable, but non-optimized, settings
# In[ ]:

# The corona model is frequency-dependent, and requires the transmission frequency and turn-around ratio to be defined
for linkdef_id in link_ends_per_index:
    current_link_end = link_ends_per_index[linkdef_id]
    current_station = current_link_end[observation.receiver].reference_point
    bodies_rotation.get('Earth').get_ground_station(current_station).set_transmitting_frequency_calculator(
        environment.ConstantFrequencyInterpolator(7.2E9))
bodies_rotation.get('Mars').system_models.set_default_transponder_turnaround_ratio_function()


#  Create light time corrections
light_time_correction_list.append(
    estimation_setup.observation.inverse_power_series_solar_corona_light_time_correction( [2E11], [2] ) )


observation_model_settings_corona = [
    estimation_setup.observation.n_way_range(distinct_linkdefs[linkdef_id], light_time_correction_list,bias_setting) for linkdef_id in link_ends_per_index
]


simulated_observations_corona = create_observations(observation_model_settings_corona, bodies_rotation)
residuals_corona = simulated_observations_corona.concatenated_observations - observation_vals

# Plot the new residuals
plt.figure()
plt.plot(observation_times_year, residuals_corona, ".")
plt.title("Simulation with corona model added")
plt.xlabel("Time [year]")
plt.ylabel("Residuals [m]")
plt.grid("on")
plt.axhline(0, color="k", zorder=0)
plt.show()
<<<<<<< HEAD

# ## Summary
# 
# The above provides an overview of succesive model refinement to reduce the residuals between Mars range observations and current Mars ephemerides.
# You could go on to further reduce the residuals to several meters (see [Kuchynka et al., 2012](https://ipnpr.jpl.nasa.gov/progress_report/42-190/190C.pdf) for details)
# with more refined modelling, but this is currently outside of the scope of this example (and in part, outside the scope of Tudat)
# In[ ]:

# In[ ]:


=======
>>>>>>> c36babcf
<|MERGE_RESOLUTION|>--- conflicted
+++ resolved
@@ -1,19 +1,11 @@
-<<<<<<< HEAD
-import sys
-sys.path.insert(0, "/home/dominic/Tudat/tudat-bundle/tudat-bundle/cmake-build-debug/tudatpy")
-#!/usr/bin/env python
-# coding: utf-8
-=======
 # MRO Range Data
 """
->>>>>>> c36babcf
 
 Copyright (c) 2010-2024, Delft University of Technology. All rights reserved. This file is part of the Tudat. Redistribution and use in source and binary forms, with or without modification, are permitted exclusively under the terms of the Modified BSD license. You should have received a copy of the license with this file. If not, please or visit: http://tudat.tudelft.nl/LICENSE.
 
 """
 
-<<<<<<< HEAD
-=======
+
 ## Context
 """
 
@@ -30,7 +22,6 @@
 
 """
 
->>>>>>> c36babcf
 # Set the filename of the data file
 TRACKING_FNAME = "./data/mrorange2006-2013.txt"
 
@@ -107,11 +98,8 @@
 
 An `ObservationCollection` is the useful type for Tudat to perform all its estimation functionality. You can read up on it in [the documentation](https://docs.tudat.space/en/latest/_src_user_guide/state_estimation/observation_simulation.html#creating-observations). In this case, we obtained that collection from real tracking data, but it is also possible to artificially create such a collection from a simulation or from known ephemerides, which is what we will demonstrate [below](#simulation).
 
-<<<<<<< HEAD
-=======
-"""
-
->>>>>>> c36babcf
+"""
+
 # Create ancillary settings
 ancillary_settings = observation.n_way_range_ancilliary_settings(frequency_bands=[observation.FrequencyBands.x_band,observation.FrequencyBands.x_band])
 
@@ -264,15 +252,12 @@
 ## Adding light time corrections
 """
 
-<<<<<<< HEAD
-=======
 After adjusting the rotation model, it is clear that the simulation systematically underestimates the range. This seems to behave asymptotically as the distance between Mars and Earth increases, but notice that there are no measurements in the most extreme regions. At those times, the Sun is in the way, preventing useful observations. This also indicates that the presence of the Sun influences the travel time of the light. 
 
 To account for the relativistic effects of the Sun, we can add a light time correction to the settings of the observation model. 
 Doing this and once more plotting the residuals shows that the error signal related to the Earth-Mars synodic period is removed, leaving a residual that oscillates annually in the order a few hundreds of meters. 
 """
 
->>>>>>> c36babcf
 #  Create light time corrections
 light_time_correction_list =[
         estimation_setup.observation.first_order_relativistic_light_time_correction(["Sun"])
@@ -306,7 +291,6 @@
 # plt.show()
 
 
-<<<<<<< HEAD
 
 
 # ## Adding time scale corrections
@@ -314,13 +298,7 @@
 # Much of the remaining error can be seen to have an annual period. The underlying cause is that the range is measured in UTC time scale, while the simulated observation
 # is measured in TDB time scale. We can extend our model to incorporate this effect by using the ``two_way_time_scale_range_bias`` bias
 # In[ ]:
-=======
-## Summary Plot
-"""
->>>>>>> c36babcf
-
-The following plot just summarises the observation simulation efforts of this example. You could go on to reduce the residuals to several meters (see [Kuchynka et al., 2012](https://ipnpr.jpl.nasa.gov/progress_report/42-190/190C.pdf) for details). This indicates some small but important imperfections in our algorithms, for instance simplifications used in the time conversions between the time stamps in the files, and the times used in our simulations. The residuals indicate (among others) a periodic trend at the Earth's orbital period around the Sun.
-"""
+
 
 bias_setting = estimation_setup.observation.two_way_time_scale_range_bias( )
 
@@ -357,7 +335,6 @@
         environment.ConstantFrequencyInterpolator(7.2E9))
 bodies_rotation.get('Mars').system_models.set_default_transponder_turnaround_ratio_function()
 
-
 #  Create light time corrections
 light_time_correction_list.append(
     estimation_setup.observation.inverse_power_series_solar_corona_light_time_correction( [2E11], [2] ) )
@@ -367,7 +344,6 @@
     estimation_setup.observation.n_way_range(distinct_linkdefs[linkdef_id], light_time_correction_list,bias_setting) for linkdef_id in link_ends_per_index
 ]
 
-
 simulated_observations_corona = create_observations(observation_model_settings_corona, bodies_rotation)
 residuals_corona = simulated_observations_corona.concatenated_observations - observation_vals
 
@@ -380,17 +356,10 @@
 plt.grid("on")
 plt.axhline(0, color="k", zorder=0)
 plt.show()
-<<<<<<< HEAD
 
 # ## Summary
 # 
 # The above provides an overview of succesive model refinement to reduce the residuals between Mars range observations and current Mars ephemerides.
 # You could go on to further reduce the residuals to several meters (see [Kuchynka et al., 2012](https://ipnpr.jpl.nasa.gov/progress_report/42-190/190C.pdf) for details)
 # with more refined modelling, but this is currently outside of the scope of this example (and in part, outside the scope of Tudat)
-# In[ ]:
-
-# In[ ]:
-
-
-=======
->>>>>>> c36babcf
+# In[ ]: